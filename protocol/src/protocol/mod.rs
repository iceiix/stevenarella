// Copyright 2016 Matthew Collins
//
// Licensed under the Apache License, Version 2.0 (the "License");
// you may not use this file except in compliance with the License.
// You may obtain a copy of the License at
//
//     http://www.apache.org/licenses/LICENSE-2.0
//
// Unless required by applicable law or agreed to in writing, software
// distributed under the License is distributed on an "AS IS" BASIS,
// WITHOUT WARRANTIES OR CONDITIONS OF ANY KIND, either express or implied.
// See the License for the specific language governing permissions and
// limitations under the License.

#![allow(dead_code)]
#![allow(non_camel_case_types)]

use aes::Aes128;
use cfb8::stream_cipher::{NewStreamCipher, StreamCipher};
use cfb8::Cfb8;
use hex;
#[cfg(not(target_arch = "wasm32"))]
use reqwest;
use serde_json;
use std_or_web::fs;

pub mod forge;
pub mod mojang;

use crate::format;
use crate::nbt;
use crate::shared::Position;
use byteorder::{BigEndian, ReadBytesExt, WriteBytesExt};
use flate2::read::{ZlibDecoder, ZlibEncoder};
use flate2::Compression;
use log::debug;
use std::convert;
use std::default;
use std::fmt;
use std::io;
use std::io::{Read, Write};
use std::net::TcpStream;
use std::sync::atomic::{AtomicBool, AtomicI32, Ordering};
use std::time::{Duration, Instant};

pub const SUPPORTED_PROTOCOLS: [i32; 18] = [
    575, 498, 490, 485, 480, 477, 452, 451, 404, 340, 316, 315, 210, 109, 107, 74, 47, 5,
];

static CURRENT_PROTOCOL_VERSION: AtomicI32 = AtomicI32::new(SUPPORTED_PROTOCOLS[0]);
static NETWORK_DEBUG: AtomicBool = AtomicBool::new(false);

pub fn current_protocol_version() -> i32 {
    CURRENT_PROTOCOL_VERSION.load(Ordering::Relaxed)
}

pub fn enable_network_debug() {
    NETWORK_DEBUG.store(true, Ordering::Relaxed);
}

pub fn is_network_debug() -> bool {
    NETWORK_DEBUG.load(Ordering::Relaxed)
}

/// Helper macro for defining packets
#[macro_export]
macro_rules! state_packets {
     ($($state:ident $stateName:ident {
        $($dir:ident $dirName:ident {
            $(
                $(#[$attr:meta])*
                packet $name:ident {
                    $($(#[$fattr:meta])*field $field:ident: $field_type:ty = $(when ($cond:expr))*, )+
                }
            )*
        })+
    })+) => {
        use crate::protocol::*;
        use std::io;

        #[derive(Debug)]
        pub enum Packet {
        $(
            $(
                $(
        $name($state::$dir::$name),
                )*
            )+
        )+
        }

        $(
        pub mod $state {

            $(
            pub mod $dir {
                #![allow(unused_imports)]
                use crate::protocol::*;
                use std::io;
                use crate::format;
                use crate::nbt;
                use crate::types;
                use crate::item;
                use crate::shared::Position;


                #[allow(non_upper_case_globals)]
                pub mod internal_ids {
                    create_ids!(i32, $($name),*);
                }

                $(
                    #[derive(Default, Debug)]
                    $(#[$attr])* pub struct $name {
                        $($(#[$fattr])* pub $field: $field_type),+,
                    }

                    impl PacketType for $name {

                        fn packet_id(&self, version: i32) -> i32 {
                            packet::versions::translate_internal_packet_id_for_version(version, State::$stateName, Direction::$dirName, internal_ids::$name, false)
                        }

                        fn write<W: io::Write>(self, buf: &mut W) -> Result<(), Error> {
                            $(
                                if true $(&& ($cond(&self)))* {
                                    self.$field.write_to(buf)?;
                                }
                            )+

                            Result::Ok(())
                        }
                    }
                )*
            }
            )+
        }
        )+

        /// Returns the packet for the given state, direction and id after parsing the fields
        /// from the buffer.
        pub fn packet_by_id<R: io::Read>(version: i32, state: State, dir: Direction, id: i32, mut buf: &mut R) -> Result<Option<Packet>, Error> {
            match state {
                $(
                    State::$stateName => {
                        match dir {
                            $(
                                Direction::$dirName => {
                                    let internal_id = packet::versions::translate_internal_packet_id_for_version(version, state, dir, id, true);
                                    match internal_id {
                                    $(
                                        self::$state::$dir::internal_ids::$name => {
                                            use self::$state::$dir::$name;
                                            let mut packet : $name = $name::default();
                                            $(
                                                if true $(&& ($cond(&packet)))* {
                                                    packet.$field = Serializable::read_from(&mut buf)?;
                                                }
                                            )+
                                            Result::Ok(Option::Some(Packet::$name(packet)))
                                        },
                                    )*
                                        _ => Result::Ok(Option::None)
                                    }
                                }
                            )+
                        }
                    }
                )+
            }
        }
    }
}

#[macro_export]
macro_rules! protocol_packet_ids {
    ($($state:ident $stateName:ident {
       $($dir:ident $dirName:ident {
           $(
               $(#[$attr:meta])*
               $id:expr => $name:ident
           )*
       })+
    })+) => {
        use crate::protocol::*;

        pub fn translate_internal_packet_id(state: State, dir: Direction, id: i32, to_internal: bool) -> i32 {
            match state {
                $(
                    State::$stateName => {
                        match dir {
                            $(
                                Direction::$dirName => {
                                    if to_internal {
                                        match id {
                                        $(
                                            $id => crate::protocol::packet::$state::$dir::internal_ids::$name,
                                        )*
                                            _ => panic!("bad packet id 0x{:x} in {:?} {:?}", id, dir, state),
                                        }
                                    } else {
                                        match id {
                                        $(
                                            crate::protocol::packet::$state::$dir::internal_ids::$name => $id,
                                        )*
                                            _ => panic!("bad packet internal id 0x{:x} in {:?} {:?}", id, dir, state),
                                        }
                                    }
                                }
                            )*
                        }
                    }
                )*
            }
        }
    }
}

pub mod packet;
pub mod versions;
pub trait Serializable: Sized {
    fn read_from<R: io::Read>(buf: &mut R) -> Result<Self, Error>;
    fn write_to<W: io::Write>(&self, buf: &mut W) -> Result<(), Error>;
}

impl Serializable for Vec<u8> {
    fn read_from<R: io::Read>(buf: &mut R) -> Result<Vec<u8>, Error> {
        let mut v = Vec::new();
        buf.read_to_end(&mut v)?;
        Ok(v)
    }

    fn write_to<W: io::Write>(&self, buf: &mut W) -> Result<(), Error> {
        buf.write_all(&self[..]).map_err(|v| v.into())
    }
}

impl Serializable for Option<nbt::NamedTag> {
    fn read_from<R: io::Read>(buf: &mut R) -> Result<Option<nbt::NamedTag>, Error> {
        let ty = buf.read_u8()?;
        if ty == 0 {
            Result::Ok(None)
        } else {
            let name = nbt::read_string(buf)?;
            let tag = nbt::Tag::read_from(buf)?;
            Result::Ok(Some(nbt::NamedTag(name, tag)))
        }
    }
    fn write_to<W: io::Write>(&self, buf: &mut W) -> Result<(), Error> {
        match *self {
            Some(ref val) => {
                buf.write_u8(10)?;
                nbt::write_string(buf, &val.0)?;
                val.1.write_to(buf)?;
            }
            None => buf.write_u8(0)?,
        }
        Result::Ok(())
    }
}

impl<T> Serializable for Option<T>
where
    T: Serializable,
{
    fn read_from<R: io::Read>(buf: &mut R) -> Result<Option<T>, Error> {
        Result::Ok(Some(T::read_from(buf)?))
    }
    fn write_to<W: io::Write>(&self, buf: &mut W) -> Result<(), Error> {
        if self.is_some() {
            self.as_ref().unwrap().write_to(buf)?;
        }
        Result::Ok(())
    }
}

impl Serializable for String {
    fn read_from<R: io::Read>(buf: &mut R) -> Result<String, Error> {
        let len = VarInt::read_from(buf)?.0;
        debug_assert!(len >= 0, "Negative string length: {}", len);
        debug_assert!(len <= 65536, "String length too big: {}", len);
        let mut bytes = Vec::<u8>::new();
        buf.take(len as u64).read_to_end(&mut bytes)?;
        let ret = String::from_utf8(bytes).unwrap();
        Result::Ok(ret)
    }
    fn write_to<W: io::Write>(&self, buf: &mut W) -> Result<(), Error> {
        let bytes = self.as_bytes();
        VarInt(bytes.len() as i32).write_to(buf)?;
        buf.write_all(bytes)?;
        Result::Ok(())
    }
}

impl Serializable for format::Component {
    fn read_from<R: io::Read>(buf: &mut R) -> Result<Self, Error> {
        let len = VarInt::read_from(buf)?.0;
        let mut bytes = Vec::<u8>::new();
        buf.take(len as u64).read_to_end(&mut bytes)?;
        let ret = String::from_utf8(bytes).unwrap();
        Result::Ok(Self::from_string(&ret[..]))
    }
    fn write_to<W: io::Write>(&self, buf: &mut W) -> Result<(), Error> {
        let val = serde_json::to_string(&self.to_value()).unwrap();
        let bytes = val.as_bytes();
        VarInt(bytes.len() as i32).write_to(buf)?;
        buf.write_all(bytes)?;
        Result::Ok(())
    }
}

impl Serializable for () {
    fn read_from<R: io::Read>(_: &mut R) -> Result<(), Error> {
        Result::Ok(())
    }
    fn write_to<W: io::Write>(&self, _: &mut W) -> Result<(), Error> {
        Result::Ok(())
    }
}

impl Serializable for bool {
    fn read_from<R: io::Read>(buf: &mut R) -> Result<bool, Error> {
        Result::Ok(buf.read_u8()? != 0)
    }
    fn write_to<W: io::Write>(&self, buf: &mut W) -> Result<(), Error> {
        buf.write_u8(if *self { 1 } else { 0 })?;
        Result::Ok(())
    }
}

impl Serializable for i8 {
    fn read_from<R: io::Read>(buf: &mut R) -> Result<i8, Error> {
        Result::Ok(buf.read_i8()?)
    }
    fn write_to<W: io::Write>(&self, buf: &mut W) -> Result<(), Error> {
        buf.write_i8(*self)?;
        Result::Ok(())
    }
}

impl Serializable for i16 {
    fn read_from<R: io::Read>(buf: &mut R) -> Result<i16, Error> {
        Result::Ok(buf.read_i16::<BigEndian>()?)
    }
    fn write_to<W: io::Write>(&self, buf: &mut W) -> Result<(), Error> {
        buf.write_i16::<BigEndian>(*self)?;
        Result::Ok(())
    }
}

impl Serializable for i32 {
    fn read_from<R: io::Read>(buf: &mut R) -> Result<i32, Error> {
        Result::Ok(buf.read_i32::<BigEndian>()?)
    }
    fn write_to<W: io::Write>(&self, buf: &mut W) -> Result<(), Error> {
        buf.write_i32::<BigEndian>(*self)?;
        Result::Ok(())
    }
}

impl Serializable for i64 {
    fn read_from<R: io::Read>(buf: &mut R) -> Result<i64, Error> {
        Result::Ok(buf.read_i64::<BigEndian>()?)
    }
    fn write_to<W: io::Write>(&self, buf: &mut W) -> Result<(), Error> {
        buf.write_i64::<BigEndian>(*self)?;
        Result::Ok(())
    }
}

impl Serializable for u8 {
    fn read_from<R: io::Read>(buf: &mut R) -> Result<u8, Error> {
        Result::Ok(buf.read_u8()?)
    }
    fn write_to<W: io::Write>(&self, buf: &mut W) -> Result<(), Error> {
        buf.write_u8(*self)?;
        Result::Ok(())
    }
}

impl Serializable for u16 {
    fn read_from<R: io::Read>(buf: &mut R) -> Result<u16, Error> {
        Result::Ok(buf.read_u16::<BigEndian>()?)
    }
    fn write_to<W: io::Write>(&self, buf: &mut W) -> Result<(), Error> {
        buf.write_u16::<BigEndian>(*self)?;
        Result::Ok(())
    }
}

impl Serializable for u64 {
    fn read_from<R: io::Read>(buf: &mut R) -> Result<u64, Error> {
        Result::Ok(buf.read_u64::<BigEndian>()?)
    }
    fn write_to<W: io::Write>(&self, buf: &mut W) -> Result<(), Error> {
        buf.write_u64::<BigEndian>(*self)?;
        Result::Ok(())
    }
}

impl Serializable for f32 {
    fn read_from<R: io::Read>(buf: &mut R) -> Result<f32, Error> {
        Result::Ok(buf.read_f32::<BigEndian>()?)
    }
    fn write_to<W: io::Write>(&self, buf: &mut W) -> Result<(), Error> {
        buf.write_f32::<BigEndian>(*self)?;
        Result::Ok(())
    }
}

impl Serializable for f64 {
    fn read_from<R: io::Read>(buf: &mut R) -> Result<f64, Error> {
        Result::Ok(buf.read_f64::<BigEndian>()?)
    }
    fn write_to<W: io::Write>(&self, buf: &mut W) -> Result<(), Error> {
        buf.write_f64::<BigEndian>(*self)?;
        Result::Ok(())
    }
}

#[derive(Debug, PartialEq, Eq, Hash, Clone)]
pub struct UUID(u64, u64);

impl UUID {
    pub fn from_str(s: &str) -> UUID {
        // TODO: Panics aren't the best idea here
        if s.len() != 36 {
            panic!("Invalid UUID format");
        }
        let mut parts = hex::decode(&s[..8]).unwrap();
        parts.extend_from_slice(&hex::decode(&s[9..13]).unwrap());
        parts.extend_from_slice(&hex::decode(&s[14..18]).unwrap());
        parts.extend_from_slice(&hex::decode(&s[19..23]).unwrap());
        parts.extend_from_slice(&hex::decode(&s[24..36]).unwrap());
        let mut high = 0u64;
        let mut low = 0u64;
        for i in 0..8 {
            high |= (parts[i] as u64) << (56 - i * 8);
            low |= (parts[i + 8] as u64) << (56 - i * 8);
        }
        UUID(high, low)
    }
}

impl Default for UUID {
    fn default() -> Self {
        UUID(0, 0)
    }
}

impl Serializable for UUID {
    fn read_from<R: io::Read>(buf: &mut R) -> Result<UUID, Error> {
        Result::Ok(UUID(
            buf.read_u64::<BigEndian>()?,
            buf.read_u64::<BigEndian>()?,
        ))
    }
    fn write_to<W: io::Write>(&self, buf: &mut W) -> Result<(), Error> {
        buf.write_u64::<BigEndian>(self.0)?;
        buf.write_u64::<BigEndian>(self.1)?;
        Result::Ok(())
    }
}

pub struct Biomes3D {
    pub data: [i32; 1024],
}

impl fmt::Debug for Biomes3D {
    fn fmt(&self, f: &mut fmt::Formatter) -> fmt::Result {
        write!(f, "Biomes3D(")?;
        for i in 0..1024 {
            write!(f, "{}, ", self.data[i])?;
        }
        write!(f, ")")
    }
}

impl Default for Biomes3D {
    fn default() -> Self {
        Biomes3D { data: [0; 1024] }
    }
}

impl Serializable for Biomes3D {
    fn read_from<R: io::Read>(buf: &mut R) -> Result<Biomes3D, Error> {
        let mut data: [i32; 1024] = [0; 1024];

        // Non-length-prefixed three-dimensional biome data
        for i in 0..1024 {
            let b: i32 = Serializable::read_from(buf)?;
            data[i] = b;
        }

        Result::Ok(Biomes3D { data })
    }
    fn write_to<W: io::Write>(&self, _buf: &mut W) -> Result<(), Error> {
        unimplemented!()
    }
}

pub trait Lengthable: Serializable + Copy + Default {
    fn into_len(self) -> usize;
    fn from_len(_: usize) -> Self;
}

pub struct LenPrefixed<L: Lengthable, V> {
    len: L,
    pub data: Vec<V>,
}

impl<L: Lengthable, V: Default> LenPrefixed<L, V> {
    pub fn new(data: Vec<V>) -> LenPrefixed<L, V> {
        LenPrefixed {
            len: Default::default(),
            data,
        }
    }
}

impl<L: Lengthable, V: Serializable> Serializable for LenPrefixed<L, V> {
    fn read_from<R: io::Read>(buf: &mut R) -> Result<LenPrefixed<L, V>, Error> {
        let len_data: L = Serializable::read_from(buf)?;
        let len: usize = len_data.into_len();
        let mut data: Vec<V> = Vec::with_capacity(len);
        for _ in 0..len {
            data.push(Serializable::read_from(buf)?);
        }
        Result::Ok(LenPrefixed {
            len: len_data,
            data,
        })
    }

    fn write_to<W: io::Write>(&self, buf: &mut W) -> Result<(), Error> {
        let len_data: L = L::from_len(self.data.len());
        len_data.write_to(buf)?;
        let data = &self.data;
        for val in data {
            val.write_to(buf)?;
        }
        Result::Ok(())
    }
}

impl<L: Lengthable, V: Default> Default for LenPrefixed<L, V> {
    fn default() -> Self {
        LenPrefixed {
            len: default::Default::default(),
            data: default::Default::default(),
        }
    }
}

impl<L: Lengthable, V: fmt::Debug> fmt::Debug for LenPrefixed<L, V> {
    fn fmt(&self, f: &mut fmt::Formatter) -> fmt::Result {
        self.data.fmt(f)
    }
}

// Optimization
pub struct LenPrefixedBytes<L: Lengthable> {
    len: L,
    pub data: Vec<u8>,
}

impl<L: Lengthable> LenPrefixedBytes<L> {
    pub fn new(data: Vec<u8>) -> LenPrefixedBytes<L> {
        LenPrefixedBytes {
            len: Default::default(),
            data,
        }
    }
}

impl<L: Lengthable> Serializable for LenPrefixedBytes<L> {
    fn read_from<R: io::Read>(buf: &mut R) -> Result<LenPrefixedBytes<L>, Error> {
        let len_data: L = Serializable::read_from(buf)?;
        let len: usize = len_data.into_len();
        let mut data: Vec<u8> = Vec::with_capacity(len);
        buf.take(len as u64).read_to_end(&mut data)?;
        Result::Ok(LenPrefixedBytes {
            len: len_data,
            data,
        })
    }

    fn write_to<W: io::Write>(&self, buf: &mut W) -> Result<(), Error> {
        let len_data: L = L::from_len(self.data.len());
        len_data.write_to(buf)?;
        buf.write_all(&self.data[..])?;
        Result::Ok(())
    }
}

impl<L: Lengthable> Default for LenPrefixedBytes<L> {
    fn default() -> Self {
        LenPrefixedBytes {
            len: default::Default::default(),
            data: default::Default::default(),
        }
    }
}

impl<L: Lengthable> fmt::Debug for LenPrefixedBytes<L> {
    fn fmt(&self, f: &mut fmt::Formatter) -> fmt::Result {
        self.data.fmt(f)
    }
}

impl Lengthable for bool {
    fn into_len(self) -> usize {
        if self {
            1
        } else {
            0
        }
    }

    fn from_len(u: usize) -> bool {
        u != 0
    }
}

impl Lengthable for u8 {
    fn into_len(self) -> usize {
        self as usize
    }

    fn from_len(u: usize) -> u8 {
        u as u8
    }
}

impl Lengthable for i16 {
    fn into_len(self) -> usize {
        self as usize
    }

    fn from_len(u: usize) -> i16 {
        u as i16
    }
}

impl Lengthable for i32 {
    fn into_len(self) -> usize {
        self as usize
    }

    fn from_len(u: usize) -> i32 {
        u as i32
    }
}

use num_traits::cast::{cast, NumCast};
/// `FixedPoint5` has the 5 least-significant bits for the fractional
/// part, upper for integer part: https://wiki.vg/Data_types#Fixed-point_numbers
#[derive(Clone, Copy)]
pub struct FixedPoint5<T>(T);

impl<T: Serializable> Serializable for FixedPoint5<T> {
    fn read_from<R: io::Read>(buf: &mut R) -> Result<Self, Error> {
        Ok(Self(Serializable::read_from(buf)?))
    }

    fn write_to<W: io::Write>(&self, buf: &mut W) -> Result<(), Error> {
        self.0.write_to(buf)
    }
}

impl<T: default::Default> default::Default for FixedPoint5<T> {
    fn default() -> Self {
        Self(T::default())
    }
}

impl<T: NumCast> convert::From<f64> for FixedPoint5<T> {
    fn from(x: f64) -> Self {
        let n: T = cast(x * 32.0).unwrap();
        FixedPoint5::<T>(n)
    }
}

impl<T: NumCast> convert::From<FixedPoint5<T>> for f64 {
    fn from(x: FixedPoint5<T>) -> Self {
        let f: f64 = cast(x.0).unwrap();
        f / 32.0
    }
}

impl<T> fmt::Debug for FixedPoint5<T>
where
    T: fmt::Display,
    f64: convert::From<T>,
    T: NumCast + Copy,
{
    fn fmt(&self, f: &mut fmt::Formatter) -> fmt::Result {
        let x: f64 = (*self).into();
        write!(f, "FixedPoint5(#{} = {}f)", self.0, x)
    }
}

/// `FixedPoint12` is like `FixedPoint5` but the fractional part is 12-bit
#[derive(Clone, Copy)]
pub struct FixedPoint12<T>(T);

impl<T: Serializable> Serializable for FixedPoint12<T> {
    fn read_from<R: io::Read>(buf: &mut R) -> Result<Self, Error> {
        Ok(Self(Serializable::read_from(buf)?))
    }

    fn write_to<W: io::Write>(&self, buf: &mut W) -> Result<(), Error> {
        self.0.write_to(buf)
    }
}

impl<T: default::Default> default::Default for FixedPoint12<T> {
    fn default() -> Self {
        Self(T::default())
    }
}

impl<T: NumCast> convert::From<f64> for FixedPoint12<T> {
    fn from(x: f64) -> Self {
        let n: T = cast(x * 32.0 * 128.0).unwrap();
        FixedPoint12::<T>(n)
    }
}

impl<T: NumCast> convert::From<FixedPoint12<T>> for f64 {
    fn from(x: FixedPoint12<T>) -> Self {
        let f: f64 = cast(x.0).unwrap();
        f / (32.0 * 128.0)
    }
}

impl<T> fmt::Debug for FixedPoint12<T>
where
    T: fmt::Display,
    f64: convert::From<T>,
    T: NumCast + Copy,
{
    fn fmt(&self, f: &mut fmt::Formatter) -> fmt::Result {
        let x: f64 = (*self).into();
        write!(f, "FixedPoint12(#{} = {}f)", self.0, x)
    }
}

/// `VarInt` have a variable size (between 1 and 5 bytes) when encoded based
/// on the size of the number
#[derive(Clone, Copy)]
pub struct VarInt(pub i32);

impl Lengthable for VarInt {
    fn into_len(self) -> usize {
        self.0 as usize
    }

    fn from_len(u: usize) -> VarInt {
        VarInt(u as i32)
    }
}

impl Serializable for VarInt {
    /// Decodes a `VarInt` from the Reader
    fn read_from<R: io::Read>(buf: &mut R) -> Result<VarInt, Error> {
        const PART: u32 = 0x7F;
        let mut size = 0;
        let mut val = 0u32;
        loop {
            let b = buf.read_u8()? as u32;
            val |= (b & PART) << (size * 7);
            size += 1;
            if size > 5 {
                return Result::Err(Error::Err("VarInt too big".to_owned()));
            }
            if (b & 0x80) == 0 {
                break;
            }
        }

        Result::Ok(VarInt(val as i32))
    }

    /// Encodes a `VarInt` into the Writer
    fn write_to<W: io::Write>(&self, buf: &mut W) -> Result<(), Error> {
        const PART: u32 = 0x7F;
        let mut val = self.0 as u32;
        loop {
            if (val & !PART) == 0 {
                buf.write_u8(val as u8)?;
                return Result::Ok(());
            }
            buf.write_u8(((val & PART) | 0x80) as u8)?;
            val >>= 7;
        }
    }
}

impl default::Default for VarInt {
    fn default() -> VarInt {
        VarInt(0)
    }
}

impl fmt::Debug for VarInt {
    fn fmt(&self, f: &mut fmt::Formatter) -> fmt::Result {
        write!(f, "{}", self.0)
    }
}

/// `VarShort` have a variable size (2 or 3 bytes) and are backwards-compatible
/// with vanilla shorts, used for Forge custom payloads
#[derive(Clone, Copy)]
pub struct VarShort(pub i32);

impl Lengthable for VarShort {
    fn into_len(self) -> usize {
        self.0 as usize
    }

    fn from_len(u: usize) -> VarShort {
        VarShort(u as i32)
    }
}

impl Serializable for VarShort {
    fn read_from<R: io::Read>(buf: &mut R) -> Result<VarShort, Error> {
        let low = buf.read_u16::<BigEndian>()? as u32;
        let val = if (low & 0x8000) != 0 {
            let high = buf.read_u8()? as u32;

            (high << 15) | (low & 0x7fff)
        } else {
            low
        };

        Result::Ok(VarShort(val as i32))
    }

    fn write_to<W: io::Write>(&self, buf: &mut W) -> Result<(), Error> {
        assert!(
            self.0 >= 0 && self.0 <= 0x7fffff,
            "VarShort invalid value: {}",
            self.0
        );
        let mut low = self.0 & 0x7fff;
        let high = (self.0 & 0x7f8000) >> 15;
        if high != 0 {
            low |= 0x8000;
        }

        buf.write_u16::<BigEndian>(low as u16)?;

        if high != 0 {
            buf.write_u8(high as u8)?;
        }

        Ok(())
    }
}

impl default::Default for VarShort {
    fn default() -> VarShort {
        VarShort(0)
    }
}

impl fmt::Debug for VarShort {
    fn fmt(&self, f: &mut fmt::Formatter) -> fmt::Result {
        write!(f, "{}", self.0)
    }
}

/// `VarLong` have a variable size (between 1 and 10 bytes) when encoded based
/// on the size of the number
#[derive(Clone, Copy)]
pub struct VarLong(pub i64);

impl Lengthable for VarLong {
    fn into_len(self) -> usize {
        self.0 as usize
    }

    fn from_len(u: usize) -> VarLong {
        VarLong(u as i64)
    }
}

impl Serializable for VarLong {
    /// Decodes a `VarLong` from the Reader
    fn read_from<R: io::Read>(buf: &mut R) -> Result<VarLong, Error> {
        const PART: u64 = 0x7F;
        let mut size = 0;
        let mut val = 0u64;
        loop {
            let b = buf.read_u8()? as u64;
            val |= (b & PART) << (size * 7);
            size += 1;
            if size > 10 {
                return Result::Err(Error::Err("VarLong too big".to_owned()));
            }
            if (b & 0x80) == 0 {
                break;
            }
        }

        Result::Ok(VarLong(val as i64))
    }

    /// Encodes a `VarLong` into the Writer
    fn write_to<W: io::Write>(&self, buf: &mut W) -> Result<(), Error> {
        const PART: u64 = 0x7F;
        let mut val = self.0 as u64;
        loop {
            if (val & !PART) == 0 {
                buf.write_u8(val as u8)?;
                return Result::Ok(());
            }
            buf.write_u8(((val & PART) | 0x80) as u8)?;
            val >>= 7;
        }
    }
}

impl default::Default for VarLong {
    fn default() -> VarLong {
        VarLong(0)
    }
}

impl fmt::Debug for VarLong {
    fn fmt(&self, f: &mut fmt::Formatter) -> fmt::Result {
        write!(f, "{}", self.0)
    }
}

impl Serializable for Position {
    fn read_from<R: io::Read>(buf: &mut R) -> Result<Position, Error> {
        let pos = buf.read_u64::<BigEndian>()?;
        Ok(Position::new(
            ((pos as i64) >> 38) as i32,
            (((pos as i64) >> 26) & 0xFFF) as i32,
            ((pos as i64) << 38 >> 38) as i32,
        ))
    }
    fn write_to<W: io::Write>(&self, buf: &mut W) -> Result<(), Error> {
        let pos = (((self.x as u64) & 0x3FFFFFF) << 38)
            | (((self.y as u64) & 0xFFF) << 26)
            | ((self.z as u64) & 0x3FFFFFF);
        buf.write_u64::<BigEndian>(pos)?;
        Result::Ok(())
    }
}

/// Direction is used to define whether packets are going to the
/// server or the client.
#[derive(Clone, Copy, Debug)]
pub enum Direction {
    Serverbound,
    Clientbound,
}

/// The protocol has multiple 'sub-protocols' or states which control which
/// packet an id points to.
#[derive(Clone, Copy, Debug)]
pub enum State {
    Handshaking,
    Play,
    Status,
    Login,
}

/// Return for any protocol related error.
#[derive(Debug)]
pub enum Error {
    Err(String),
    Disconnect(format::Component),
    IOError(io::Error),
    Json(serde_json::Error),
    #[cfg(not(target_arch = "wasm32"))]
    Reqwest(reqwest::Error),
}

impl convert::From<io::Error> for Error {
    fn from(e: io::Error) -> Error {
        Error::IOError(e)
    }
}

impl convert::From<serde_json::Error> for Error {
    fn from(e: serde_json::Error) -> Error {
        Error::Json(e)
    }
}

#[cfg(not(target_arch = "wasm32"))]
impl convert::From<reqwest::Error> for Error {
    fn from(e: reqwest::Error) -> Error {
        Error::Reqwest(e)
    }
}

impl ::std::error::Error for Error {}

impl ::std::fmt::Display for Error {
    fn fmt(&self, f: &mut ::std::fmt::Formatter) -> ::std::fmt::Result {
        match *self {
            Error::Err(ref val) => write!(f, "protocol error: {}", val),
            Error::Disconnect(ref val) => write!(f, "{}", val),
            Error::IOError(ref e) => e.fmt(f),
            Error::Json(ref e) => e.fmt(f),
            #[cfg(not(target_arch = "wasm32"))]
            Error::Reqwest(ref e) => e.fmt(f),
        }
    }
}

type Aes128Cfb = Cfb8<Aes128>;

pub struct Conn {
    stream: TcpStream,
    pub host: String,
    pub port: u16,
    direction: Direction,
    pub protocol_version: i32,
    pub state: State,

    cipher: Option<Aes128Cfb>,

    compression_threshold: i32,
}

impl Conn {
    pub fn new(target: &str, protocol_version: i32) -> Result<Conn, Error> {
        CURRENT_PROTOCOL_VERSION.store(protocol_version, Ordering::Relaxed);

        // TODO SRV record support
        let mut parts = target.split(':').collect::<Vec<&str>>();
        let address = if parts.len() == 1 {
            parts.push("25565");
            format!("{}:25565", parts[0])
        } else {
            format!("{}:{}", parts[0], parts[1])
        };
        let stream = TcpStream::connect(&*address)?;
        Result::Ok(Conn {
            stream,
            host: parts[0].to_owned(),
            port: parts[1].parse().unwrap(),
            direction: Direction::Serverbound,
            state: State::Handshaking,
            protocol_version,
            cipher: Option::None,
            compression_threshold: -1,
        })
    }

    pub fn write_packet<T: PacketType>(&mut self, packet: T) -> Result<(), Error> {
        let mut buf = Vec::new();
        VarInt(packet.packet_id(self.protocol_version)).write_to(&mut buf)?;
        packet.write(&mut buf)?;

        let mut extra = if self.compression_threshold >= 0 {
            1
        } else {
            0
        };
        if self.compression_threshold >= 0 && buf.len() as i32 > self.compression_threshold {
            extra = 0;
            let uncompressed_size = buf.len();
            let mut new = Vec::new();
            VarInt(uncompressed_size as i32).write_to(&mut new)?;
            let mut write = ZlibEncoder::new(io::Cursor::new(buf), Compression::default());
            write.read_to_end(&mut new)?;
            if is_network_debug() {
                debug!(
                    "Compressed for sending {} bytes to {} since > threshold {}, new={:?}",
                    uncompressed_size,
                    new.len(),
                    self.compression_threshold,
                    new
                );
            }
            buf = new;
        }

        VarInt(buf.len() as i32 + extra).write_to(self)?;
        if self.compression_threshold >= 0 && extra == 1 {
            VarInt(0).write_to(self)?;
        }
        self.write_all(&buf)?;

        Result::Ok(())
    }

    pub fn read_packet(&mut self) -> Result<packet::Packet, Error> {
        let len = VarInt::read_from(self)?.0 as usize;
        let mut ibuf = vec![0; len];
        self.read_exact(&mut ibuf)?;

        let mut buf = io::Cursor::new(ibuf);

        if self.compression_threshold >= 0 {
            let uncompressed_size = VarInt::read_from(&mut buf)?.0;
            if uncompressed_size != 0 {
                let mut new = Vec::with_capacity(uncompressed_size as usize);
                {
                    let mut reader = ZlibDecoder::new(buf);
                    reader.read_to_end(&mut new)?;
                }
                if is_network_debug() {
                    debug!(
                        "Decompressed threshold={} len={} uncompressed_size={} to {} bytes",
                        self.compression_threshold,
                        len,
                        uncompressed_size,
                        new.len()
                    );
                }
                buf = io::Cursor::new(new);
            }
        }
        let id = VarInt::read_from(&mut buf)?.0;

        let dir = match self.direction {
            Direction::Clientbound => Direction::Serverbound,
            Direction::Serverbound => Direction::Clientbound,
        };

        if is_network_debug() {
            debug!(
                "about to parse id={:x}, dir={:?} state={:?}",
                id, dir, self.state
            );
            fs::File::create("last-packet")?.write_all(buf.get_ref())?;
        }

        let packet = packet::packet_by_id(self.protocol_version, self.state, dir, id, &mut buf)?;

        if is_network_debug() {
            debug!("packet = {:?}", packet);
        }

        match packet {
            Some(val) => {
                let pos = buf.position() as usize;
                let ibuf = buf.into_inner();
                if ibuf.len() != pos {
                    return Result::Err(Error::Err(format!(
                        "Failed to read all of packet 0x{:X}, \
                                                           had {} bytes left",
                        id,
                        ibuf.len() - pos
                    )));
                }
                Result::Ok(val)
            }
            None => Result::Err(Error::Err("missing packet".to_owned())),
        }
    }

    pub fn enable_encyption(&mut self, key: &[u8], _decrypt: bool) {
        let cipher = Aes128Cfb::new_var(key, key).unwrap();
        self.cipher = Option::Some(cipher);
    }

    pub fn set_compresssion(&mut self, threshold: i32) {
        self.compression_threshold = threshold;
    }

    pub fn do_status(mut self) -> Result<(Status, Duration), Error> {
        use self::packet::handshake::serverbound::Handshake;
        use self::packet::status::serverbound::*;
        use self::packet::Packet;
        use serde_json::Value;
        let host = self.host.clone();
        let port = self.port;
        self.write_packet(Handshake {
            protocol_version: VarInt(self.protocol_version),
            host,
            port,
            next: VarInt(1),
        })?;
        self.state = State::Status;

        self.write_packet(StatusRequest { empty: () })?;

        let status = if let Packet::StatusResponse(res) = self.read_packet()? {
            res.status
        } else {
            return Err(Error::Err("Wrong packet".to_owned()));
        };

        let start = Instant::now();
        self.write_packet(StatusPing { ping: 42 })?;

        if let Packet::StatusPong(_) = self.read_packet()? {
        } else {
            return Err(Error::Err("Wrong packet".to_owned()));
        };

        let ping = start.elapsed();

        let val: Value = match serde_json::from_str(&status) {
            Ok(val) => val,
            Err(_) => return Err(Error::Err("Json parse error".to_owned())),
        };

        let invalid_status = || Error::Err("Invalid status".to_owned());

        let version = val.get("version").ok_or(invalid_status())?;
        let players = val.get("players").ok_or(invalid_status())?;

        // For modded servers, get the list of Forge mods installed
        let mut forge_mods: std::vec::Vec<crate::protocol::forge::ForgeMod> = vec![];
        if let Some(modinfo) = val.get("modinfo") {
            if let Some(modinfo_type) = modinfo.get("type") {
                if modinfo_type == "FML" {
                    if let Some(modlist) = modinfo.get("modList") {
                        if let Value::Array(items) = modlist {
                            for item in items {
                                if let Value::Object(obj) = item {
                                    let modid =
                                        obj.get("modid").unwrap().as_str().unwrap().to_string();
                                    let version =
                                        obj.get("version").unwrap().as_str().unwrap().to_string();

                                    forge_mods
                                        .push(crate::protocol::forge::ForgeMod { modid, version });
                                }
                            }
                        }
                    }
                } else {
                    panic!(
                        "Unrecognized modinfo type in server ping response: {} in {}",
                        modinfo_type, modinfo
                    );
<<<<<<< HEAD
=======
                }
            }
        }
        // Forge 1.13+ TODO: update for 1.14+ and test
        if let Some(forge_data) = val.get("forgeData") {
            if let Some(mods) = forge_data.get("mods") {
                if let Value::Array(items) = mods {
                    for item in items {
                        if let Value::Object(obj) = item {
                            let modid = obj.get("modId").unwrap().as_str().unwrap().to_string();
                            let modmarker =
                                obj.get("modmarker").unwrap().as_str().unwrap().to_string();

                            let version = modmarker;

                            forge_mods.push(crate::protocol::forge::ForgeMod { modid, version });
                        }
                    }
>>>>>>> 3f35673c
                }
            }
        }

        Ok((
            Status {
                version: StatusVersion {
                    name: version
                        .get("name")
                        .and_then(Value::as_str)
                        .ok_or(invalid_status())?
                        .to_owned(),
                    protocol: version
                        .get("protocol")
                        .and_then(Value::as_i64)
                        .ok_or(invalid_status())? as i32,
                },
                players: StatusPlayers {
                    max: players
                        .get("max")
                        .and_then(Value::as_i64)
                        .ok_or(invalid_status())? as i32,
                    online: players
                        .get("online")
                        .and_then(Value::as_i64)
                        .ok_or(invalid_status())? as i32,
                    sample: Vec::new(), /* TODO */
                },
                description: format::Component::from_value(
                    val.get("description").ok_or(invalid_status())?,
                ),
                favicon: val
                    .get("favicon")
                    .and_then(Value::as_str)
                    .map(|v| v.to_owned()),
                forge_mods,
            },
            ping,
        ))
    }
}

#[derive(Debug)]
pub struct Status {
    pub version: StatusVersion,
    pub players: StatusPlayers,
    pub description: format::Component,
    pub favicon: Option<String>,
    pub forge_mods: Vec<crate::protocol::forge::ForgeMod>,
}

#[derive(Debug)]
pub struct StatusVersion {
    pub name: String,
    pub protocol: i32,
}

#[derive(Debug)]
pub struct StatusPlayers {
    pub max: i32,
    pub online: i32,
    pub sample: Vec<StatusPlayer>,
}

#[derive(Debug)]
pub struct StatusPlayer {
    name: String,
    id: String,
}

impl Read for Conn {
    fn read(&mut self, buf: &mut [u8]) -> io::Result<usize> {
        match self.cipher.as_mut() {
            Option::None => self.stream.read(buf),
            Option::Some(cipher) => {
                let ret = self.stream.read(buf)?;
                cipher.decrypt(&mut buf[..ret]);

                Ok(ret)
            }
        }
    }
}

impl Write for Conn {
    fn write(&mut self, buf: &[u8]) -> io::Result<usize> {
        match self.cipher.as_mut() {
            Option::None => self.stream.write(buf),
            Option::Some(cipher) => {
                // TODO: avoid copying, but trait requires non-mutable buf
                let mut data = vec![0; buf.len()];
                for i in 0..buf.len() {
                    data[i] = buf[i];
                }

                cipher.encrypt(&mut data);

                self.stream.write_all(&data)?;
                Ok(buf.len())
            }
        }
    }

    fn flush(&mut self) -> io::Result<()> {
        self.stream.flush()
    }
}

impl Clone for Conn {
    fn clone(&self) -> Self {
        Conn {
            stream: self.stream.try_clone().unwrap(),
            host: self.host.clone(),
            port: self.port,
            direction: self.direction,
            state: self.state,
            protocol_version: self.protocol_version,
            cipher: Option::None,
            compression_threshold: self.compression_threshold,
        }
    }
}

pub trait PacketType {
    fn packet_id(&self, protocol_version: i32) -> i32;

    fn write<W: io::Write>(self, buf: &mut W) -> Result<(), Error>;
}<|MERGE_RESOLUTION|>--- conflicted
+++ resolved
@@ -1237,8 +1237,6 @@
                         "Unrecognized modinfo type in server ping response: {} in {}",
                         modinfo_type, modinfo
                     );
-<<<<<<< HEAD
-=======
                 }
             }
         }
@@ -1257,7 +1255,6 @@
                             forge_mods.push(crate::protocol::forge::ForgeMod { modid, version });
                         }
                     }
->>>>>>> 3f35673c
                 }
             }
         }
