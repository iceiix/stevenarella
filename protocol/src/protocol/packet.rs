// Copyright 2016 Matthew Collins
//
// Licensed under the Apache License, Version 2.0 (the "License");
// you may not use this file except in compliance with the License.
// You may obtain a copy of the License at
//
//     http://www.apache.org/licenses/LICENSE-2.0
//
// Unless required by applicable law or agreed to in writing, software
// distributed under the License is distributed on an "AS IS" BASIS,
// WITHOUT WARRANTIES OR CONDITIONS OF ANY KIND, either express or implied.
// See the License for the specific language governing permissions and
// limitations under the License.

use crate::format;

state_packets!(
    handshake Handshaking {
         serverbound Serverbound {
            /// Handshake is the first packet sent in the protocol.
            /// Its used for deciding if the request is a client
            /// is requesting status information about the server
            /// (MOTD, players etc) or trying to login to the server.
            ///
            /// The host and port fields are not used by the vanilla
            /// server but are there for virtual server hosting to
            /// be able to redirect a client to a target server with
            /// a single address + port.
            ///
            /// Some modified servers/proxies use the handshake field
            /// differently, packing information into the field other
            /// than the hostname due to the protocol not providing
            /// any system for custom information to be transfered
            /// by the client to the server until after login.
            packet Handshake {
                /// The protocol version of the connecting client
                field protocol_version: VarInt =,
                /// The hostname the client connected to
                field host: String =,
                /// The port the client connected to
                field port: u16 =,
                /// The next protocol state the client wants
                field next: VarInt =,
            }
        }
        clientbound Clientbound {
        }
    }
    play Play {
        serverbound Serverbound {
            /// TeleportConfirm is sent by the client as a reply to a telport from
            /// the server.
            packet TeleportConfirm {
                field teleport_id: VarInt =,
            }
            packet QueryBlockNBT {
                field transaction_id: VarInt =,
                field location: Position =,
            }
            packet SetDifficulty {
                field new_difficulty: u8 =,
            }
            /// TabComplete is sent by the client when the client presses tab in
            /// the chat box.
            packet TabComplete {
                field text: String =,
                field assume_command: bool =,
                field has_target: bool =,
                field target: Option<Position> = when(|p: &TabComplete| p.has_target),
            }
            packet TabComplete_NoAssume {
                field text: String =,
                field has_target: bool =,
                field target: Option<Position> = when(|p: &TabComplete_NoAssume| p.has_target),
            }
            packet TabComplete_NoAssume_NoTarget {
                field text: String =,
            }
            /// ChatMessage is sent by the client when it sends a chat message or
            /// executes a command (prefixed by '/').
            packet ChatMessage {
                field message: String =,
            }
            /// ClientStatus is sent to update the client's status
            packet ClientStatus {
                field action_id: VarInt =,
            }
            packet ClientStatus_u8 {
                field action_id: u8=,
            }
            /// ClientSettings is sent by the client to update its current settings.
            packet ClientSettings_Filtering {
                field locale: String =,
                field view_distance: u8 =,
                field chat_mode: VarInt =,
                field chat_colors: bool =,
                field displayed_skin_parts: u8 =,
                field main_hand: VarInt =,
                field disable_text_filtering: bool =,
            }
            packet ClientSettings {
                field locale: String =,
                field view_distance: u8 =,
                field chat_mode: VarInt =,
                field chat_colors: bool =,
                field displayed_skin_parts: u8 =,
                field main_hand: VarInt =,
            }
            packet ClientSettings_u8 {
                field locale: String =,
                field view_distance: u8 =,
                field chat_mode: u8 =,
                field chat_colors: bool =,
                field displayed_skin_parts: u8 =,
                field main_hand: VarInt =,
            }
            packet ClientSettings_u8_Handsfree {
                field locale: String =,
                field view_distance: u8 =,
                field chat_mode: u8 =,
                field chat_colors: bool =,
                field displayed_skin_parts: u8 =,
            }
            packet ClientSettings_u8_Handsfree_Difficulty {
                field locale: String =,
                field view_distance: u8 =,
                field chat_mode: u8 =,
                field chat_colors: bool =,
                field difficulty: u8 =,
                field displayed_skin_parts: u8 =,
            }
            /// ConfirmTransactionServerbound is a reply to ConfirmTransaction.
            packet ConfirmTransactionServerbound {
                field id: u8 =,
                field action_number: i16 =,
                field accepted: bool =,
            }
            /// EnchantItem is sent when the client enchants an item.
            packet EnchantItem {
                field id: u8 =,
                field enchantment: u8 =,
            }
            /// ClickWindowButton is used for clicking an enchantment, lectern, stonecutter, or loom.
            packet ClickWindowButton {
                field id: u8 =,
                field button: u8 =,
            }
            /// ClickWindow is sent when the client clicks in a window.
            packet ClickWindow_State {
                field id: u8 =,
                field slot: i16 =,
                field state: VarInt =,
                field button: u8 =,
                field mode: VarInt =,
                field slots: LenPrefixed<VarInt, packet::NumberedSlot> =,
                field clicked_item: Option<item::Stack> =,
            }
            packet ClickWindow {
                field id: u8 =,
                field slot: i16 =,
                field button: u8 =,
                field action_number: u16 =,
                field mode: VarInt =,
                field clicked_item: Option<item::Stack> =,
            }
            packet ClickWindow_u8 {
                field id: u8 =,
                field slot: i16 =,
                field button: u8 =,
                field action_number: u16 =,
                field mode: u8 =,
                field clicked_item: Option<item::Stack> =,
            }
            /// CloseWindow is sent when the client closes a window.
            packet CloseWindow {
                field id: u8 =,
            }
            /// PluginMessageServerbound is used for custom messages between the client
            /// and server. This is mainly for plugins/mods but vanilla has a few channels
            /// registered too.
            packet PluginMessageServerbound {
                field channel: String =,
                field data: Vec<u8> =,
            }
            packet PluginMessageServerbound_i16 {
                field channel: String =,
                field data: LenPrefixedBytes<VarShort> =,
            }
            packet EditBook_Pages {
                field hand: VarInt =,
                field pages: LenPrefixed<VarInt, String> =,
                field title: Option<String> =,
            }
            packet EditBook_Item {
                field new_book: Option<item::Stack> =,
                field is_signing: bool =,
                field hand: VarInt =,
            }
            packet QueryEntityNBT {
                field transaction_id: VarInt =,
                field entity_id: VarInt =,
            }
            /// UseEntity is sent when the user interacts (right clicks) or attacks
            /// (left clicks) an entity.
            packet UseEntity_Sneakflag {
                field target_id: VarInt =,
                field ty: VarInt =,
                field target_x: f32 = when(|p: &UseEntity_Sneakflag| p.ty.0 == 2),
                field target_y: f32 = when(|p: &UseEntity_Sneakflag| p.ty.0 == 2),
                field target_z: f32 = when(|p: &UseEntity_Sneakflag| p.ty.0 == 2),
                field hand: VarInt = when(|p: &UseEntity_Sneakflag| p.ty.0 == 0 || p.ty.0 == 2),
                field sneaking: bool =,
            }
            packet UseEntity_Hand {
                field target_id: VarInt =,
                field ty: VarInt =,
                field target_x: f32 = when(|p: &UseEntity_Hand| p.ty.0 == 2),
                field target_y: f32 = when(|p: &UseEntity_Hand| p.ty.0 == 2),
                field target_z: f32 = when(|p: &UseEntity_Hand| p.ty.0 == 2),
                field hand: VarInt = when(|p: &UseEntity_Hand| p.ty.0 == 0 || p.ty.0 == 2),
            }
            packet UseEntity_Handsfree {
                field target_id: VarInt =,
                field ty: VarInt =,
                field target_x: f32 = when(|p: &UseEntity_Handsfree| p.ty.0 == 2),
                field target_y: f32 = when(|p: &UseEntity_Handsfree| p.ty.0 == 2),
                field target_z: f32 = when(|p: &UseEntity_Handsfree| p.ty.0 == 2),
            }
            packet UseEntity_Handsfree_i32 {
                field target_id: i32 =,
                field ty: u8 =,
            }
            /// Sent when Generate is pressed on the Jigsaw Block interface.
            packet GenerateStructure {
                field location: Position =,
                field levels: VarInt =,
                field keep_jigsaws: bool =,
            }
            /// KeepAliveServerbound is sent by a client as a response to a
            /// KeepAliveClientbound. If the client doesn't reply the server
            /// may disconnect the client.
            packet KeepAliveServerbound_i64 {
                field id: i64 =,
            }
            packet KeepAliveServerbound_VarInt {
                field id: VarInt =,
            }
            packet KeepAliveServerbound_i32 {
                field id: i32 =,
            }
            packet LockDifficulty {
                field locked: bool =,
            }
            /// PlayerPosition is used to update the player's position.
            packet PlayerPosition {
                field x: f64 =,
                field y: f64 =,
                field z: f64 =,
                field on_ground: bool =,
            }
            packet PlayerPosition_HeadY {
                field x: f64 =,
                field feet_y: f64 =,
                field head_y: f64 =,
                field z: f64 =,
                field on_ground: bool =,
            }
            /// PlayerPositionLook is a combination of PlayerPosition and
            /// PlayerLook.
            packet PlayerPositionLook {
                field x: f64 =,
                field y: f64 =,
                field z: f64 =,
                field yaw: f32 =,
                field pitch: f32 =,
                field on_ground: bool =,
            }
            packet PlayerPositionLook_HeadY {
                field x: f64 =,
                field feet_y: f64 =,
                field head_y: f64 =,
                field z: f64 =,
                field yaw: f32 =,
                field pitch: f32 =,
                field on_ground: bool =,
            }
            /// PlayerLook is used to update the player's rotation.
            packet PlayerLook {
                field yaw: f32 =,
                field pitch: f32 =,
                field on_ground: bool =,
            }
            /// Player is used to update whether the player is on the ground or not.
            packet Player {
                field on_ground: bool =,
            }
            /// Sent by the client when in a vehicle instead of the normal move packet.
            packet VehicleMove {
                field x: f64 =,
                field y: f64 =,
                field z: f64 =,
                field yaw: f32 =,
                field pitch: f32 =,
            }
            /// SteerBoat is used to visually update the boat paddles.
            packet SteerBoat {
                field left_paddle_turning: bool =,
                field right_paddle_turning: bool =,
            }
            packet PickItem {
                field slot_to_use: VarInt =,
            }
            /// CraftRecipeRequest is sent when player clicks a recipe in the crafting book.
            packet CraftRecipeRequest {
                field window_id: u8 =,
                field recipe: VarInt =,
                field make_all: bool =,
            }
            /// ClientAbilities is used to modify the players current abilities.
            /// Currently flying is the only one
            packet ClientAbilities_f32 {
                field flags: u8 =,
                field flying_speed: f32 =,
                field walking_speed: f32 =,
            }
            packet ClientAbilities_u8 {
                field flags: u8 =,
            }
            /// PlayerDigging is sent when the client starts/stops digging a block.
            /// It also can be sent for droppping items and eating/shooting.
            packet PlayerDigging {
                field status: VarInt =,
                field location: Position =,
                field face: u8 =,
            }
            packet PlayerDigging_u8 {
                field status: u8 =,
                field location: Position =,
                field face: u8 =,
            }
            packet PlayerDigging_u8_u8y {
                field status: u8 =,
                field x: i32 =,
                field y: u8 =,
                field z: i32 =,
                field face: u8 =,
            }
            /// PlayerAction is sent when a player preforms various actions.
            packet PlayerAction {
                field entity_id: VarInt =,
                field action_id: VarInt =,
                field jump_boost: VarInt =,
            }
            packet PlayerAction_i32 {
                field entity_id: i32 =,
                field action_id: i8 =,
                field jump_boost: i32 =,
            }
            /// SteerVehicle is sent by the client when steers or preforms an action
            /// on a vehicle.
            packet SteerVehicle {
                field sideways: f32 =,
                field forward: f32 =,
                field flags: u8 =,
            }
            packet SteerVehicle_jump_unmount {
                field sideways: f32 =,
                field forward: f32 =,
                field jump: bool =,
                field unmount: bool =,
            }
            packet WindowPong {
                field id: i32 =,
            }
            /// CraftingBookData is sent when the player interacts with the crafting book.
            packet CraftingBookData {
                field action: VarInt =,
                field recipe_id: i32 = when(|p: &CraftingBookData| p.action.0 == 0),
                field crafting_book_open: bool = when(|p: &CraftingBookData| p.action.0 == 1),
                field crafting_filter: bool = when(|p: &CraftingBookData| p.action.0 == 1),
            }
            /// SetDisplayedRecipe replaces CraftingBookData, type 0.
            packet SetDisplayedRecipe {
                field recipe_id: String =,
            }
            /// SetRecipeBookState replaces CraftingBookData, type 1.
            packet SetRecipeBookState {
                field book_id: VarInt =, // TODO: enum, 0: crafting, 1: furnace, 2: blast furnace, 3: smoker
                field book_open: bool =,
                field filter_active: bool =,
            }
            packet NameItem {
                field item_name: String =,
            }
            /// ResourcePackStatus informs the server of the client's current progress
            /// in activating the requested resource pack
            packet ResourcePackStatus {
                field result: VarInt =,
            }
            packet ResourcePackStatus_hash {
                field hash: String =,
                field result: VarInt =,
            }
            // TODO: Document
            packet AdvancementTab {
                field action: VarInt =,
                field tab_id: String = when(|p: &AdvancementTab| p.action.0 == 0),
            }
            packet SelectTrade {
                field selected_slot: VarInt =,
            }
            packet SetBeaconEffect {
                field primary_effect: VarInt =,
                field secondary_effect: VarInt =,
            }
            /// HeldItemChange is sent when the player changes the currently active
            /// hotbar slot.
            packet HeldItemChange {
                field slot: i16 =,
            }
            packet UpdateCommandBlock {
                field location: Position =,
                field command: String =,
                field mode: VarInt =,
                field flags: u8 =,
            }
            packet UpdateCommandBlockMinecart {
                field entity_id: VarInt =,
                field command: String =,
                field track_output: bool =,
            }
            /// CreativeInventoryAction is sent when the client clicks in the creative
            /// inventory. This is used to spawn items in creative.
            packet CreativeInventoryAction {
                field slot: i16 =,
                field clicked_item: Option<item::Stack> =,
            }
            packet UpdateJigsawBlock_Joint {
                field location: Position =,
                field name: String =,
                field target: String =,
                field pool: String =,
                field final_state: String =,
                field joint_type: String =,
            }
            packet UpdateJigsawBlock_Type {
                field location: Position =,
                field attachment_type: String =,
                field target_pool: String =,
                field final_state: String =,
            }
            packet UpdateStructureBlock {
                field location: Position =,
                field action: VarInt =,
                field mode: VarInt =,
                field name: String =,
                field offset_x: i8 =,
                field offset_y: i8 =,
                field offset_z: i8 =,
                field size_x: i8 =,
                field size_y: i8 =,
                field size_z: i8 =,
                field mirror: VarInt =,
                field rotation: VarInt =,
                field metadata: String =,
                field integrity: f32 =,
                field seed: VarLong =,
                field flags: i8 =,
            }
            /// SetSign sets the text on a sign after placing it.
            packet SetSign {
                field location: Position =,
                field line1: String =,
                field line2: String =,
                field line3: String =,
                field line4: String =,
            }
            packet SetSign_i16y {
                field x: i32 =,
                field y: i16 =,
                field z: i32 =,
                field line1: String =,
                field line2: String =,
                field line3: String =,
                field line4: String =,
            }
            /// ArmSwing is sent by the client when the player left clicks (to swing their
            /// arm).
            packet ArmSwing {
                field hand: VarInt =,
            }
            packet ArmSwing_Handsfree {
                field empty: () =,
            }
            packet ArmSwing_Handsfree_ID {
                field entity_id: i32 =,
                field animation: u8 =,
            }
            /// SpectateTeleport is sent by clients in spectator mode to teleport to a player.
            packet SpectateTeleport {
                field target: UUID =,
            }
            /// PlayerBlockPlacement is sent when the client tries to place a block.
            packet PlayerBlockPlacement_f32 {
                field location: Position =,
                field face: VarInt =,
                field hand: VarInt =,
                field cursor_x: f32 =,
                field cursor_y: f32 =,
                field cursor_z: f32 =,
            }
            packet PlayerBlockPlacement_u8 {
                field location: Position =,
                field face: VarInt =,
                field hand: VarInt =,
                field cursor_x: u8 =,
                field cursor_y: u8 =,
                field cursor_z: u8 =,
            }
            packet PlayerBlockPlacement_u8_Item {
                field location: Position =,
                field face: u8 =,
                field hand: Option<item::Stack> =,
                field cursor_x: u8 =,
                field cursor_y: u8 =,
                field cursor_z: u8 =,
            }
            packet PlayerBlockPlacement_u8_Item_u8y {
                field x: i32 =,
                field y: u8 =,
                field z: i32 =,
                field face: u8 =,
                field hand: Option<item::Stack> =,
                field cursor_x: u8 =,
                field cursor_y: u8 =,
                field cursor_z: u8 =,
            }
            packet PlayerBlockPlacement_insideblock {
                field hand: VarInt =,
                field location: Position =,
                field face: VarInt =,
                field cursor_x: f32 =,
                field cursor_y: f32 =,
                field cursor_z: f32 =,
                field inside_block: bool =, //1.14 added insideblock
            }

            /// UseItem is sent when the client tries to use an item.
            packet UseItem {
                field hand: VarInt =,
            }
        }
        clientbound Clientbound {
            /// SpawnObject is used to spawn an object or vehicle into the world when it
            /// is in range of the client.
            packet SpawnObject {
                field entity_id: VarInt =,
                field uuid: UUID =,
                field ty: u8 =,
                field x: f64 =,
                field y: f64 =,
                field z: f64 =,
                field pitch: i8 =,
                field yaw: i8 =,
                field data: i32 =,
                field velocity_x: i16 =,
                field velocity_y: i16 =,
                field velocity_z: i16 =,
            }
            packet SpawnObject_i32 {
                field entity_id: VarInt =,
                field uuid: UUID =,
                field ty: u8 =,
                field x: FixedPoint5<i32> =,
                field y: FixedPoint5<i32> =,
                field z: FixedPoint5<i32> =,
                field pitch: i8 =,
                field yaw: i8 =,
                field data: i32 =,
                field velocity_x: i16 =,
                field velocity_y: i16 =,
                field velocity_z: i16 =,
            }
            packet SpawnObject_i32_NoUUID {
                field entity_id: VarInt =,
                field ty: u8 =,
                field x: FixedPoint5<i32> =,
                field y: FixedPoint5<i32> =,
                field z: FixedPoint5<i32> =,
                field pitch: i8 =,
                field yaw: i8 =,
                field data: i32 =,
                field velocity_x: i16 = when(|p: &SpawnObject_i32_NoUUID| p.data != 0),
                field velocity_y: i16 = when(|p: &SpawnObject_i32_NoUUID| p.data != 0),
                field velocity_z: i16 = when(|p: &SpawnObject_i32_NoUUID| p.data != 0),
            }
            packet SpawnObject_VarInt {
                field entity_id: VarInt =,
                field uuid: UUID =,
                field ty: VarInt =, //1.14 changed u8 to VarInt
                field x: f64 =,
                field y: f64 =,
                field z: f64 =,
                field pitch: i8 =,
                field yaw: i8 =,
                field data: i32 =,
                field velocity_x: i16 =,
                field velocity_y: i16 =,
                field velocity_z: i16 =,
            }
            /// SpawnExperienceOrb spawns a single experience orb into the world when
            /// it is in range of the client. The count controls the amount of experience
            /// gained when collected.
            packet SpawnExperienceOrb {
                field entity_id: VarInt =,
                field x: f64 =,
                field y: f64 =,
                field z: f64 =,
                field count: i16 =,
            }
            packet SpawnExperienceOrb_i32 {
                field entity_id: VarInt =,
                field x: FixedPoint5<i32> =,
                field y: FixedPoint5<i32> =,
                field z: FixedPoint5<i32> =,
                field count: i16 =,
            }
            /// SpawnGlobalEntity spawns an entity which is visible from anywhere in the
            /// world. Currently only used for lightning.
            packet SpawnGlobalEntity {
                field entity_id: VarInt =,
                field ty: u8 =,
                field x: f64 =,
                field y: f64 =,
                field z: f64 =,
            }
            packet SpawnGlobalEntity_i32 {
                field entity_id: VarInt =,
                field ty: u8 =,
                field x: FixedPoint5<i32> =,
                field y: FixedPoint5<i32> =,
                field z: FixedPoint5<i32> =,
            }
            /// SpawnMob is used to spawn a living entity into the world when it is in
            /// range of the client.
            packet SpawnMob_NoMeta {
                field entity_id: VarInt =,
                field uuid: UUID =,
                field ty: VarInt =,
                field x: f64 =,
                field y: f64 =,
                field z: f64 =,
                field yaw: i8 =,
                field pitch: i8 =,
                field head_pitch: i8 =,
                field velocity_x: i16 =,
                field velocity_y: i16 =,
                field velocity_z: i16 =,
            }
            packet SpawnMob_WithMeta {
                field entity_id: VarInt =,
                field uuid: UUID =,
                field ty: VarInt =,
                field x: f64 =,
                field y: f64 =,
                field z: f64 =,
                field yaw: i8 =,
                field pitch: i8 =,
                field head_pitch: i8 =,
                field velocity_x: i16 =,
                field velocity_y: i16 =,
                field velocity_z: i16 =,
                field metadata: types::Metadata =,
            }
            packet SpawnMob_u8 {
                field entity_id: VarInt =,
                field uuid: UUID =,
                field ty: u8 =,
                field x: f64 =,
                field y: f64 =,
                field z: f64 =,
                field yaw: i8 =,
                field pitch: i8 =,
                field head_pitch: i8 =,
                field velocity_x: i16 =,
                field velocity_y: i16 =,
                field velocity_z: i16 =,
                field metadata: types::Metadata =,
            }
            packet SpawnMob_u8_i32 {
                field entity_id: VarInt =,
                field uuid: UUID =,
                field ty: u8 =,
                field x: FixedPoint5<i32> =,
                field y: FixedPoint5<i32> =,
                field z: FixedPoint5<i32> =,
                field yaw: i8 =,
                field pitch: i8 =,
                field head_pitch: i8 =,
                field velocity_x: i16 =,
                field velocity_y: i16 =,
                field velocity_z: i16 =,
                field metadata: types::Metadata =,
            }
            packet SpawnMob_u8_i32_NoUUID {
                field entity_id: VarInt =,
                field ty: u8 =,
                field x: FixedPoint5<i32> =,
                field y: FixedPoint5<i32> =,
                field z: FixedPoint5<i32> =,
                field yaw: i8 =,
                field pitch: i8 =,
                field head_pitch: i8 =,
                field velocity_x: i16 =,
                field velocity_y: i16 =,
                field velocity_z: i16 =,
                field metadata: types::Metadata =,
            }
            /// SpawnPainting spawns a painting into the world when it is in range of
            /// the client. The title effects the size and the texture of the painting.
            packet SpawnPainting_VarInt {
                field entity_id: VarInt =,
                field uuid: UUID =,
                field motive: VarInt =,
                field location: Position =,
                field direction: u8 =,
            }
            packet SpawnPainting_String {
                field entity_id: VarInt =,
                field uuid: UUID =,
                field title: String =,
                field location: Position =,
                field direction: u8 =,
            }
            packet SpawnPainting_NoUUID {
                field entity_id: VarInt =,
                field title: String =,
                field location: Position =,
                field direction: u8 =,
            }
            packet SpawnPainting_NoUUID_i32 {
                field entity_id: VarInt =,
                field title: String =,
                field x: i32 =,
                field y: i32 =,
                field z: i32 =,
                field direction: i32 =,
            }
            /// SpawnPlayer is used to spawn a player when they are in range of the client.
            /// This packet alone isn't enough to display the player as the skin and username
            /// information is in the player information packet.
            packet SpawnPlayer_f64_NoMeta {
                field entity_id: VarInt =,
                field uuid: UUID =,
                field x: f64 =,
                field y: f64 =,
                field z: f64 =,
                field yaw: i8 =,
                field pitch: i8 =,
            }
            packet SpawnPlayer_f64 {
                field entity_id: VarInt =,
                field uuid: UUID =,
                field x: f64 =,
                field y: f64 =,
                field z: f64 =,
                field yaw: i8 =,
                field pitch: i8 =,
                field metadata: types::Metadata =,
            }
            packet SpawnPlayer_i32 {
                field entity_id: VarInt =,
                field uuid: UUID =,
                field x: FixedPoint5<i32> =,
                field y: FixedPoint5<i32> =,
                field z: FixedPoint5<i32> =,
                field yaw: i8 =,
                field pitch: i8 =,
                field metadata: types::Metadata =,
            }
            packet SpawnPlayer_i32_HeldItem {
                field entity_id: VarInt =,
                field uuid: UUID =,
                field x: FixedPoint5<i32> =,
                field y: FixedPoint5<i32> =,
                field z: FixedPoint5<i32> =,
                field yaw: i8 =,
                field pitch: i8 =,
                field current_item: u16 =,
                field metadata: types::Metadata =,
            }
            packet SpawnPlayer_i32_HeldItem_String {
                field entity_id: VarInt =,
                field uuid: String =,
                field name: String =,
                field properties: LenPrefixed<VarInt, packet::SpawnProperty> =,
                field x: FixedPoint5<i32> =,
                field y: FixedPoint5<i32> =,
                field z: FixedPoint5<i32> =,
                field yaw: i8 =,
                field pitch: i8 =,
                field current_item: u16 =,
                field metadata: types::Metadata =,
            }

            packet SculkVibrationSignal {
                field source_position: Position =,
                field dest_id: String =,
                field dest_position: Position = when(|p: &SculkVibrationSignal| p.dest_id == "block"),
                field entity_id: VarInt = when(|p: &SculkVibrationSignal| p.dest_id == "entity"),
            }

            /// Animation is sent by the server to play an animation on a specific entity.
            packet Animation {
                field entity_id: VarInt =,
                field animation_id: u8 =,
            }
            /// Statistics is used to update the statistics screen for the client.
            packet Statistics {
                field statistices: LenPrefixed<VarInt, packet::Statistic> =,
            }
            /// BlockBreakAnimation is used to create and update the block breaking
            /// animation played when a player starts digging a block.
            packet BlockBreakAnimation {
                field entity_id: VarInt =,
                field location: Position =,
                field stage: i8 =,
            }
            packet BlockBreakAnimation_i32 {
                field entity_id: VarInt =,
                field x: i32 =,
                field y: i32 =,
                field z: i32 =,
                field stage: i8 =,
            }
            /// UpdateBlockEntity updates the nbt tag of a block entity in the
            /// world.
            packet UpdateBlockEntity_VarInt {
                field location: Position =,
                field action: VarInt =,
                field nbt: Option<nbt::NamedTag> =,
            }
            packet UpdateBlockEntity_u8 {
                field location: Position =,
                field action: u8 =,
                field nbt: Option<nbt::NamedTag> =,
            }
            packet UpdateBlockEntity_Data {
                field x: i32 =,
                field y: i16 =,
                field z: i32 =,
                field action: u8 =,
                field data_length: i16 =,
                field gzipped_nbt: Vec<u8> =,
            }
            /// BlockAction triggers different actions depending on the target block.
            packet BlockAction {
                field location: Position =,
                field byte1: u8 =,
                field byte2: u8 =,
                field block_type: VarInt =,
            }
            packet BlockAction_u16 {
                field x: i32 =,
                field y: u16 =,
                field z: i32 =,
                field byte1: u8 =,
                field byte2: u8 =,
                field block_type: VarInt =,
            }
            /// BlockChange is used to update a single block on the client.
            packet BlockChange_VarInt {
                field location: Position =,
                field block_id: VarInt =,
            }
            packet BlockChange_u8 {
                field x: i32 =,
                field y: u8 =,
                field z: i32 =,
                field block_id: VarInt =,
                field block_metadata: u8 =,
            }
            /// BossBar displays and/or changes a boss bar that is displayed on the
            /// top of the client's screen. This is normally used for bosses such as
            /// the ender dragon or the wither.
            packet BossBar {
                field uuid: UUID =,
                field action: VarInt =,
                field title: format::Component = when(|p: &BossBar| p.action.0 == 0 || p.action.0 == 3),
                field health: f32 = when(|p: &BossBar| p.action.0 == 0 || p.action.0 == 2),
                field color: VarInt = when(|p: &BossBar| p.action.0 == 0 || p.action.0 == 4),
                field style: VarInt = when(|p: &BossBar| p.action.0 == 0 || p.action.0 == 4),
                field flags: u8 = when(|p: &BossBar| p.action.0 == 0 || p.action.0 == 5),
            }
            /// ServerDifficulty changes the displayed difficulty in the client's menu
            /// as well as some ui changes for hardcore.
            packet ServerDifficulty {
                field difficulty: u8 =,
            }
            packet ServerDifficulty_Locked {
                field difficulty: u8 =,
                field locked: bool =,
            }
            /// TabCompleteReply is sent as a reply to a tab completion request.
            /// The matches should be possible completions for the command/chat the
            /// player sent.
            packet TabCompleteReply {
                field matches: LenPrefixed<VarInt, String> =,
            }
            packet DeclareCommands {
                field nodes: LenPrefixed<VarInt, packet::CommandNode> =,
                field root_index: VarInt =,
            }
            /// ServerMessage is a message sent by the server. It could be from a player
            /// or just a system message. The Type field controls the location the
            /// message is displayed at and when the message is displayed.
            packet ServerMessage_Sender {
                field message: format::Component =,
                /// 0 - Chat message, 1 - System message, 2 - Action bar message
                field position: u8 =,
                field sender: UUID =,
            }
            packet ServerMessage_Position {
                field message: format::Component =,
                /// 0 - Chat message, 1 - System message, 2 - Action bar message
                field position: u8 =,
            }
            packet ServerMessage_NoPosition {
                field message: format::Component =,
            }
            packet ClearTitles {
                field json_data: String =,
                field position: u8 =,
                field sender: UUID =,
            }
            /// MultiBlockChange is used to update a batch of blocks in a single packet.
            packet MultiBlockChange_Packed {
                field chunk_section_pos: u64 =,
                field no_trust_edges: bool =,
                field records: LenPrefixed<VarInt, VarLong> =,
            }
            packet MultiBlockChange_VarInt {
                field chunk_x: i32 =,
                field chunk_z: i32 =,
                field records: LenPrefixed<VarInt, packet::BlockChangeRecord> =,
            }
            packet MultiBlockChange_u16 {
                field chunk_x: i32 =,
                field chunk_z: i32 =,
                field record_count: u16 =,
                field data_size: i32 =,
                field data: Vec<u8> =,
            }
            /// ConfirmTransaction notifies the client whether a transaction was successful
            /// or failed (e.g. due to lag).
            packet ConfirmTransaction {
                field id: u8 =,
                field action_number: i16 =,
                field accepted: bool =,
            }
            /// WindowClose forces the client to close the window with the given id,
            /// e.g. a chest getting destroyed.
            packet WindowClose {
                field id: u8 =,
            }
            /// WindowOpen tells the client to open the inventory window of the given
            /// type. The ID is used to reference the instance of the window in
            /// other packets.
            packet WindowOpen {
                field id: u8 =,
                field ty: String =,
                field title: format::Component =,
                field slot_count: u8 =,
                field entity_id: i32 = when(|p: &WindowOpen| p.ty == "EntityHorse"),
            }
            packet WindowOpenHorse {
                field window_id: u8 =,
                field number_of_slots: VarInt =,
                field entity_id: i32 =,
            }
            packet WorldBorderInit {
                field x: f64 =,
                field z: f64 =,
                field old_diameter: f64 =,
                field new_diameter: f64 =,
                field speed: VarLong =,
                field portal_teleport_boundary: VarInt =,
                field warning_blocks: VarInt =,
                field warning_time: VarInt =,
            }
            packet WindowOpen_u8 {
                field id: u8 =,
                field ty: u8 =,
                field title: format::Component =,
                field slot_count: u8 =,
                field use_provided_window_title: bool =,
                field entity_id: i32 = when(|p: &WindowOpen_u8| p.ty == 11),
            }
            packet WindowOpen_VarInt {
                field id: VarInt =,
                field ty: VarInt =,
                field title: format::Component =,
            }
            /// WindowItems sets every item in a window.
            packet WindowItems_StateCarry {
                field id: u8 =,
                field state_id: VarInt =,
                field items: LenPrefixed<VarInt, Option<item::Stack>> =,
                field carried_item: Option<item::Stack> =,
            }
            packet WindowItems_i16 {
                field id: u8 =,
                field items: LenPrefixed<i16, Option<item::Stack>> =,
            }
            /// WindowProperty changes the value of a property of a window. Properties
            /// vary depending on the window type.
            packet WindowProperty {
                field id: u8 =,
                field property: i16 =,
                field value: i16 =,
            }
            /// WindowSetSlot changes an itemstack in one of the slots in a window.
            packet WindowSetSlot_State {
                field id: u8 =,
                field state_id: VarInt =,
                field property: i16 =,
                field item: Option<item::Stack> =,
            }
            packet WindowSetSlot {
                field id: u8 =,
                field property: i16 =,
                field item: Option<item::Stack> =,
            }
            /// SetCooldown disables a set item (by id) for the set number of ticks
            packet SetCooldown {
                field item_id: VarInt =,
                field ticks: VarInt =,
            }
            /// PluginMessageClientbound is used for custom messages between the client
            /// and server. This is mainly for plugins/mods but vanilla has a few channels
            /// registered too.
            packet PluginMessageClientbound {
                field channel: String =,
                field data: Vec<u8> =,
            }
            packet PluginMessageClientbound_i16 {
                field channel: String =,
                field data: LenPrefixedBytes<VarShort> =,
            }
            /// Plays a sound by name on the client
            packet NamedSoundEffect {
                field name: String =,
                field category: VarInt =,
                field x: i32 =,
                field y: i32 =,
                field z: i32 =,
                field volume: f32 =,
                field pitch: f32 =,
            }
            packet NamedSoundEffect_u8 {
                field name: String =,
                field category: VarInt =,
                field x: i32 =,
                field y: i32 =,
                field z: i32 =,
                field volume: f32 =,
                field pitch: u8 =,
            }
            packet NamedSoundEffect_u8_NoCategory {
                field name: String =,
                field x: i32 =,
                field y: i32 =,
                field z: i32 =,
                field volume: f32 =,
                field pitch: u8 =,
            }
            /// Disconnect causes the client to disconnect displaying the passed reason.
            packet Disconnect {
                field reason: format::Component =,
            }
            /// EntityAction causes an entity to preform an action based on the passed
            /// id.
            packet EntityAction {
                field entity_id: i32 =,
                field action_id: u8 =,
            }
            /// Explosion is sent when an explosion is triggered (tnt, creeper etc).
            /// This plays the effect and removes the effected blocks.
            packet Explosion_VarInt {
                field x: f32 =,
                field y: f32 =,
                field z: f32 =,
                field radius: f32 =,
                field records: LenPrefixed<VarInt, packet::ExplosionRecord> =,
                field velocity_x: f32 =,
                field velocity_y: f32 =,
                field velocity_z: f32 =,
            }
            packet Explosion_i32 {
                field x: f32 =,
                field y: f32 =,
                field z: f32 =,
                field radius: f32 =,
                field records: LenPrefixed<i32, packet::ExplosionRecord> =,
                field velocity_x: f32 =,
                field velocity_y: f32 =,
                field velocity_z: f32 =,
            }
            /// ChunkUnload tells the client to unload the chunk at the specified
            /// position.
            packet ChunkUnload {
                field x: i32 =,
                field z: i32 =,
            }
            /// SetCompression updates the compression threshold.
            packet SetCompression {
                field threshold: VarInt =,
            }
            /// ChangeGameState is used to modify the game's state like gamemode or
            /// weather.
            packet ChangeGameState {
                field reason: u8 =,
                field value: f32 =,
            }
            /// KeepAliveClientbound is sent by a server to check if the
            /// client is still responding and keep the connection open.
            /// The client should reply with the KeepAliveServerbound
            /// packet setting ID to the same as this one.
            packet KeepAliveClientbound_i64 {
                field id: i64 =,
            }
            packet KeepAliveClientbound_VarInt {
                field id: VarInt =,
            }
            packet KeepAliveClientbound_i32 {
                field id: i32 =,
            }
            /// ChunkData sends or updates a single chunk on the client. If New is set
            /// then biome data should be sent too.
            packet ChunkData_AndLight {
                field chunk_x: i32 =,
                field chunk_z: i32 =,
                field heightmaps: Option<nbt::NamedTag> =,
                field data: LenPrefixedBytes<VarInt> =,
                field block_entities: LenPrefixed<VarInt, packet::BlockEntityAtPackedLocation> =,

                field trust_edges: bool =,
                field sky_light_mask: LenPrefixed<VarInt, i64> =,
                field block_light_mask: LenPrefixed<VarInt, i64> =,
                field empty_sky_light_mask: LenPrefixed<VarInt, i64> =,
                field empty_block_light_mask: LenPrefixed<VarInt, i64> =,
                field sky_light_arrays: LenPrefixed<VarInt, LenPrefixed<VarInt, u8>> =,
                field block_light_arrays: LenPrefixed<VarInt, LenPrefixed<VarInt, u8>> =,
            }
            packet ChunkData_Biomes3D_Bitmasks {
                field chunk_x: i32 =,
                field chunk_z: i32 =,
                field bitmasks: LenPrefixed<VarInt, i64> =,
                field heightmaps: Option<nbt::NamedTag> =,
                field biomes: LenPrefixed<VarInt, VarInt> =,
                field data: LenPrefixedBytes<VarInt> =,
                field block_entities: LenPrefixed<VarInt, Option<nbt::NamedTag>> =,
            }
            packet ChunkData_Biomes3D_VarInt {
                field chunk_x: i32 =,
                field chunk_z: i32 =,
                field new: bool =,
                field bitmask: VarInt =,
                field heightmaps: Option<nbt::NamedTag> =,
                field biomes: LenPrefixed<VarInt, VarInt> = when(|p: &ChunkData_Biomes3D_VarInt| p.new),
                field data: LenPrefixedBytes<VarInt> =,
                field block_entities: LenPrefixed<VarInt, Option<nbt::NamedTag>> =,
            }
            packet ChunkData_Biomes3D_bool {
                field chunk_x: i32 =,
                field chunk_z: i32 =,
                field new: bool =,
                field ignore_old_data: bool =,
                field bitmask: VarInt =,
                field heightmaps: Option<nbt::NamedTag> =,
                field biomes: Biomes3D = when(|p: &ChunkData_Biomes3D_bool| p.new),
                field data: LenPrefixedBytes<VarInt> =,
                field block_entities: LenPrefixed<VarInt, Option<nbt::NamedTag>> =,
            }
            packet ChunkData_Biomes3D {
                field chunk_x: i32 =,
                field chunk_z: i32 =,
                field new: bool =,
                field bitmask: VarInt =,
                field heightmaps: Option<nbt::NamedTag> =,
                field biomes: Biomes3D = when(|p: &ChunkData_Biomes3D| p.new),
                field data: LenPrefixedBytes<VarInt> =,
                field block_entities: LenPrefixed<VarInt, Option<nbt::NamedTag>> =,
            }
            packet ChunkData_HeightMap {
                field chunk_x: i32 =,
                field chunk_z: i32 =,
                field new: bool =,
                field bitmask: VarInt =,
                field heightmaps: Option<nbt::NamedTag> =,
                field data: LenPrefixedBytes<VarInt> =,
                field block_entities: LenPrefixed<VarInt, Option<nbt::NamedTag>> =,
            }
            packet ChunkData {
                field chunk_x: i32 =,
                field chunk_z: i32 =,
                field new: bool =,
                field bitmask: VarInt =,
                field data: LenPrefixedBytes<VarInt> =,
                field block_entities: LenPrefixed<VarInt, Option<nbt::NamedTag>> =,
            }
            packet ChunkData_NoEntities {
                field chunk_x: i32 =,
                field chunk_z: i32 =,
                field new: bool =,
                field bitmask: VarInt =,
                field data: LenPrefixedBytes<VarInt> =,
            }
            packet ChunkData_NoEntities_u16 {
                field chunk_x: i32 =,
                field chunk_z: i32 =,
                field new: bool =,
                field bitmask: u16 =,
                field data: LenPrefixedBytes<VarInt> =,
            }
            packet ChunkData_17 {
                field chunk_x: i32 =,
                field chunk_z: i32 =,
                field new: bool =,
                field bitmask: u16 =,
                field add_bitmask: u16 =,
                field compressed_data: LenPrefixedBytes<i32> =,
            }
            packet ChunkDataBulk {
                field skylight: bool =,
                field chunk_meta: LenPrefixed<VarInt, packet::ChunkMeta> =,
                field chunk_data: Vec<u8> =,
            }
            packet ChunkDataBulk_17 {
                field chunk_column_count: u16 =,
                field data_length: i32 =,
                field skylight: bool =,
                field chunk_data_and_meta: Vec<u8> =,
            }
            /// Effect plays a sound effect or particle at the target location with the
            /// volume (of sounds) being relative to the player's position unless
            /// DisableRelative is set to true.
            packet Effect {
                field effect_id: i32 =,
                field location: Position =,
                field data: i32 =,
                field disable_relative: bool =,
            }
            packet Effect_u8y {
                field effect_id: i32 =,
                field x: i32 =,
                field y: u8 =,
                field z: i32 =,
                field data: i32 =,
                field disable_relative: bool =,
            }
            /// Particle spawns particles at the target location with the various
            /// modifiers.
            packet Particle_f64 {
                field particle_id: i32 =,
                field long_distance: bool =,
                field x: f64 =,
                field y: f64 =,
                field z: f64 =,
                field offset_x: f32 =,
                field offset_y: f32 =,
                field offset_z: f32 =,
                field speed: f32 =,
                field count: i32 =,
                field block_state: VarInt = when(|p: &Particle_f64| p.particle_id == 2 || p.particle_id == 3 || p.particle_id == 24),
                field red: f32 = when(|p: &Particle_f64| p.particle_id == 14 || p.particle_id == 15),
                field green: f32 = when(|p: &Particle_f64| p.particle_id == 14 || p.particle_id == 15),
                field blue: f32 = when(|p: &Particle_f64| p.particle_id == 14 || p.particle_id == 15),
                field scale: f32 = when(|p: &Particle_f64| p.particle_id == 14 || p.particle_id == 15),
                field to_red: f32 = when(|p: &Particle_f64| p.particle_id == 15),
                field to_green: f32 = when(|p: &Particle_f64| p.particle_id == 15),
                field to_blue: f32 = when(|p: &Particle_f64| p.particle_id == 15),
                field item: Option<nbt::NamedTag> = when(|p: &Particle_f64| p.particle_id == 35),
                field origin_x: f64 = when(|p: &Particle_f64| p.particle_id == 36),
                field origin_y: f64 = when(|p: &Particle_f64| p.particle_id == 36),
                field origin_z: f64 = when(|p: &Particle_f64| p.particle_id == 36),
                field dest_x: f64 = when(|p: &Particle_f64| p.particle_id == 36),
                field dest_y: f64 = when(|p: &Particle_f64| p.particle_id == 36),
                field dest_z: f64 = when(|p: &Particle_f64| p.particle_id == 36),
                field ticks: f64 = when(|p: &Particle_f64| p.particle_id == 36),
            }
            packet Particle_f32 {
                field particle_id: i32 =,
                field long_distance: bool =,
                field x: f32 =,
                field y: f32 =,
                field z: f32 =,
                field offset_x: f32 =,
                field offset_y: f32 =,
                field offset_z: f32 =,
                field speed: f32 =,
                field count: i32 =,
                field block_state: VarInt = when(|p: &Particle_f32| p.particle_id == 2 || p.particle_id == 3 || p.particle_id == 24),
                field red: f32 = when(|p: &Particle_f32| p.particle_id == 14 || p.particle_id == 15),
                field green: f32 = when(|p: &Particle_f32| p.particle_id == 14 || p.particle_id == 15),
                field blue: f32 = when(|p: &Particle_f32| p.particle_id == 14 || p.particle_id == 15),
                field scale: f32 = when(|p: &Particle_f32| p.particle_id == 14 || p.particle_id == 15),
                field to_red: f32 = when(|p: &Particle_f32| p.particle_id == 15),
                field to_green: f32 = when(|p: &Particle_f32| p.particle_id == 15),
                field to_blue: f32 = when(|p: &Particle_f32| p.particle_id == 15),
                field item: Option<nbt::NamedTag> = when(|p: &Particle_f32| p.particle_id == 35),
                field origin_x: f32 = when(|p: &Particle_f32| p.particle_id == 36),
                field origin_y: f32 = when(|p: &Particle_f32| p.particle_id == 36),
                field origin_z: f32 = when(|p: &Particle_f32| p.particle_id == 36),
                field dest_x: f32 = when(|p: &Particle_f32| p.particle_id == 36),
                field dest_y: f32 = when(|p: &Particle_f32| p.particle_id == 36),
                field dest_z: f32 = when(|p: &Particle_f32| p.particle_id == 36),
                field ticks: f32 = when(|p: &Particle_f32| p.particle_id == 36),
            }
            packet Particle_VarIntArray {
                field particle_id: i32 =,
                field long_distance: bool =,
                field x: f32 =,
                field y: f32 =,
                field z: f32 =,
                field offset_x: f32 =,
                field offset_y: f32 =,
                field offset_z: f32 =,
                field speed: f32 =,
                field count: i32 =,
                field data1: VarInt = when(|p: &Particle_VarIntArray| p.particle_id == 36 || p.particle_id == 37 || p.particle_id == 38 || p.particle_id == 46),
                field data2: VarInt = when(|p: &Particle_VarIntArray| p.particle_id == 36),
            }
            packet Particle_Named {
                field particle_id: String =,
                field x: f32 =,
                field y: f32 =,
                field z: f32 =,
                field offset_x: f32 =,
                field offset_y: f32 =,
                field offset_z: f32 =,
                field speed: f32 =,
                field count: i32 =,
            }
            /// JoinGame is sent after completing the login process. This
            /// sets the initial state for the client.
            packet JoinGame_WorldNames_IsHard_SimDist {
                /// The entity id the client will be referenced by
                field entity_id: i32 =,
                /// Whether hardcore mode is enabled
                field is_hardcore: bool =,
                /// The starting gamemode of the client
                field gamemode: u8 =,
                /// The previous gamemode of the client
                field previous_gamemode: u8 =,
                /// Identifiers for all worlds on the server
                field world_names: LenPrefixed<VarInt, String> =,
                /// Represents a dimension registry
                field dimension_codec: Option<nbt::NamedTag> =,
                /// The dimension the client is starting in
                field dimension: Option<nbt::NamedTag> =,
                /// The world being spawned into
                field world_name: String =,
                /// Truncated SHA-256 hash of world's seed
                field hashed_seed: i64 =,
                /// The max number of players on the server
                field max_players: VarInt =,
                /// The render distance (2-32)
                field view_distance: VarInt =,
                /// The distance the client will process entities
                field simulation_distance: VarInt =,
                /// Whether the client should reduce the amount of debug
                /// information it displays in F3 mode
                field reduced_debug_info: bool =,
                /// Whether to prompt or immediately respawn
                field enable_respawn_screen: bool =,
                /// Whether the world is in debug mode
                field is_debug: bool =,
                /// Whether the world is a superflat world
                field is_flat: bool =,
            }
            packet JoinGame_WorldNames_IsHard {
                /// The entity id the client will be referenced by
                field entity_id: i32 =,
                /// Whether hardcore mode is enabled
                field is_hardcore: bool =,
                /// The starting gamemode of the client
                field gamemode: u8 =,
                /// The previous gamemode of the client
                field previous_gamemode: u8 =,
                /// Identifiers for all worlds on the server
                field world_names: LenPrefixed<VarInt, String> =,
                /// Represents a dimension registry
                field dimension_codec: Option<nbt::NamedTag> =,
                /// The dimension the client is starting in
                field dimension: Option<nbt::NamedTag> =,
                /// The world being spawned into
                field world_name: String =,
                /// Truncated SHA-256 hash of world's seed
                field hashed_seed: i64 =,
                /// The max number of players on the server
                field max_players: VarInt =,
                /// The render distance (2-32)
                field view_distance: VarInt =,
                /// Whether the client should reduce the amount of debug
                /// information it displays in F3 mode
                field reduced_debug_info: bool =,
                /// Whether to prompt or immediately respawn
                field enable_respawn_screen: bool =,
                /// Whether the world is in debug mode
                field is_debug: bool =,
                /// Whether the world is a superflat world
                field is_flat: bool =,
            }
            packet JoinGame_WorldNames {
                /// The entity id the client will be referenced by
                field entity_id: i32 =,
                /// The starting gamemode of the client
                field gamemode: u8 =,
                /// The previous gamemode of the client
                field previous_gamemode: u8 =,
                /// Identifiers for all worlds on the server
                field world_names: LenPrefixed<VarInt, String> =,
                /// Represents a dimension registry
                field dimension_codec: Option<nbt::NamedTag> =,
                /// The dimension the client is starting in
                field dimension: String =,
                /// The world being spawned into
                field world_name: String =,
                /// Truncated SHA-256 hash of world's seed
                field hashed_seed: i64 =,
                /// The max number of players on the server
                field max_players: u8 =,
                /// The render distance (2-32)
                field view_distance: VarInt =,
                /// Whether the client should reduce the amount of debug
                /// information it displays in F3 mode
                field reduced_debug_info: bool =,
                /// Whether to prompt or immediately respawn
                field enable_respawn_screen: bool =,
                /// Whether the world is in debug mode
                field is_debug: bool =,
                /// Whether the world is a superflat world
                field is_flat: bool =,
            }
            packet JoinGame_HashedSeed_Respawn {
                /// The entity id the client will be referenced by
                field entity_id: i32 =,
                /// The starting gamemode of the client
                field gamemode: u8 =,
                /// The dimension the client is starting in
                field dimension: i32 =,
                /// Truncated SHA-256 hash of world's seed
                field hashed_seed: i64 =,
                /// The max number of players on the server
                field max_players: u8 =,
                /// The level type of the server
                field level_type: String =,
                /// The render distance (2-32)
                field view_distance: VarInt =,
                /// Whether the client should reduce the amount of debug
                /// information it displays in F3 mode
                field reduced_debug_info: bool =,
                /// Whether to prompt or immediately respawn
                field enable_respawn_screen: bool =,
            }
            packet JoinGame_i32_ViewDistance {
                /// The entity id the client will be referenced by
                field entity_id: i32 =,
                /// The starting gamemode of the client
                field gamemode: u8 =,
                /// The dimension the client is starting in
                field dimension: i32 =,
                /// The max number of players on the server
                field max_players: u8 =,
                /// The level type of the server
                field level_type: String =,
                /// The render distance (2-32)
                field view_distance: VarInt =,
                /// Whether the client should reduce the amount of debug
                /// information it displays in F3 mode
                field reduced_debug_info: bool =,
            }
            packet JoinGame_i32 {
                /// The entity id the client will be referenced by
                field entity_id: i32 =,
                /// The starting gamemode of the client
                field gamemode: u8 =,
                /// The dimension the client is starting in
                field dimension: i32 =,
                /// The difficuilty setting for the server
                field difficulty: u8 =,
                /// The max number of players on the server
                field max_players: u8 =,
                /// The level type of the server
                field level_type: String =,
                /// Whether the client should reduce the amount of debug
                /// information it displays in F3 mode
                field reduced_debug_info: bool =,
            }
            packet JoinGame_i8 {
                /// The entity id the client will be referenced by
                field entity_id: i32 =,
                /// The starting gamemode of the client
                field gamemode: u8 =,
                /// The dimension the client is starting in
                field dimension: i8 =,
                /// The difficuilty setting for the server
                field difficulty: u8 =,
                /// The max number of players on the server
                field max_players: u8 =,
                /// The level type of the server
                field level_type: String =,
                /// Whether the client should reduce the amount of debug
                /// information it displays in F3 mode
                field reduced_debug_info: bool =,
            }
            packet JoinGame_i8_NoDebug {
                field entity_id: i32 =,
                field gamemode: u8 =,
                field dimension: i8 =,
                field difficulty: u8 =,
                field max_players: u8 =,
                field level_type: String =,
            }
            /// Maps updates a single map's contents
            packet Maps {
                field item_damage: VarInt =,
                field scale: i8 =,
                field tracking_position: bool =,
                field locked: bool =,
                field icons: LenPrefixed<VarInt, packet::MapIcon> =,
                field columns: u8 =,
                field rows: Option<u8> = when(|p: &Maps| p.columns > 0),
                field x: Option<u8> = when(|p: &Maps| p.columns > 0),
                field z: Option<u8> = when(|p: &Maps| p.columns > 0),
                field data: Option<LenPrefixedBytes<VarInt>> = when(|p: &Maps| p.columns > 0),
            }
            packet Maps_NoLocked {
                field item_damage: VarInt =,
                field scale: i8 =,
                field tracking_position: bool =,
                field icons: LenPrefixed<VarInt, packet::MapIcon> =,
                field columns: u8 =,
                field rows: Option<u8> = when(|p: &Maps_NoLocked| p.columns > 0),
                field x: Option<u8> = when(|p: &Maps_NoLocked| p.columns > 0),
                field z: Option<u8> = when(|p: &Maps_NoLocked| p.columns > 0),
                field data: Option<LenPrefixedBytes<VarInt>> = when(|p: &Maps_NoLocked| p.columns > 0),
            }
            packet Maps_NoTracking {
                field item_damage: VarInt =,
                field scale: i8 =,
                field icons: LenPrefixed<VarInt, packet::MapIcon> =,
                field columns: u8 =,
                field rows: Option<u8> = when(|p: &Maps_NoTracking| p.columns > 0),
                field x: Option<u8> = when(|p: &Maps_NoTracking| p.columns > 0),
                field z: Option<u8> = when(|p: &Maps_NoTracking| p.columns > 0),
                field data: Option<LenPrefixedBytes<VarInt>> = when(|p: &Maps_NoTracking| p.columns > 0),
            }
            packet Maps_NoTracking_Data {
                field item_damage: VarInt =,
                field data: LenPrefixedBytes<i16> =,
            }
            /// EntityMove moves the entity with the id by the offsets provided.
            packet EntityMove_i16 {
                field entity_id: VarInt =,
                field delta_x: FixedPoint12<i16> =,
                field delta_y: FixedPoint12<i16> =,
                field delta_z: FixedPoint12<i16> =,
                field on_ground: bool =,
            }
            packet EntityMove_i8 {
                field entity_id: VarInt =,
                field delta_x: FixedPoint5<i8> =,
                field delta_y: FixedPoint5<i8> =,
                field delta_z: FixedPoint5<i8> =,
                field on_ground: bool =,
            }
            packet EntityMove_i8_i32_NoGround {
                field entity_id: i32 =,
                field delta_x: FixedPoint5<i8> =,
                field delta_y: FixedPoint5<i8> =,
                field delta_z: FixedPoint5<i8> =,
            }
            /// EntityLookAndMove is a combination of EntityMove and EntityLook.
            packet EntityLookAndMove_i16 {
                field entity_id: VarInt =,
                field delta_x: FixedPoint12<i16> =,
                field delta_y: FixedPoint12<i16> =,
                field delta_z: FixedPoint12<i16> =,
                field yaw: i8 =,
                field pitch: i8 =,
                field on_ground: bool =,
            }
            packet EntityLookAndMove_i8 {
                field entity_id: VarInt =,
                field delta_x: FixedPoint5<i8> =,
                field delta_y: FixedPoint5<i8> =,
                field delta_z: FixedPoint5<i8> =,
                field yaw: i8 =,
                field pitch: i8 =,
                field on_ground: bool =,
            }
            packet EntityLookAndMove_i8_i32_NoGround {
                field entity_id: i32 =,
                field delta_x: FixedPoint5<i8> =,
                field delta_y: FixedPoint5<i8> =,
                field delta_z: FixedPoint5<i8> =,
                field yaw: i8 =,
                field pitch: i8 =,
            }
            /// EntityLook rotates the entity to the new angles provided.
            packet EntityLook_VarInt {
                field entity_id: VarInt =,
                field yaw: i8 =,
                field pitch: i8 =,
                field on_ground: bool =,
            }
            packet EntityLook_i32_NoGround {
                field entity_id: i32 =,
                field yaw: i8 =,
                field pitch: i8 =,
            }
            /// Entity does nothing. It is a result of subclassing used in Minecraft.
            packet Entity {
                field entity_id: VarInt =,
            }
            packet Entity_i32 {
                field entity_id: i32 =,
            }
            /// EntityUpdateNBT updates the entity named binary tag.
            packet EntityUpdateNBT {
                field entity_id: VarInt =,
                field nbt: Option<nbt::NamedTag> =,
            }
            /// Teleports the player's vehicle
            packet VehicleTeleport {
                field x: f64 =,
                field y: f64 =,
                field z: f64 =,
                field yaw: f32 =,
                field pitch: f32 =,
            }
            /// Opens the book GUI.
            packet OpenBook {
                field hand: VarInt =,
            }
            /// SignEditorOpen causes the client to open the editor for a sign so that
            /// it can write to it. Only sent in vanilla when the player places a sign.
            packet SignEditorOpen {
                field location: Position =,
            }
            packet SignEditorOpen_i32 {
                field x: i32 =,
                field y: i32 =,
                field z: i32 =,
            }
            packet WindowPing {
                field id: i32 =,
            }
            /// CraftRecipeResponse is a response to CraftRecipeRequest, notifies the UI.
            packet CraftRecipeResponse {
                field window_id: u8 =,
                field recipe: VarInt =,
            }
            /// PlayerAbilities is used to modify the players current abilities. Flying,
            /// creative, god mode etc.
            packet PlayerAbilities {
                field flags: u8 =,
                field flying_speed: f32 =,
                field walking_speed: f32 =,
            }
            /// CombatEvent is used for... you know, I never checked. I have no
            /// clue.
            packet CombatEvent {
                field event: VarInt =,
                field direction: Option<VarInt> = when(|p: &CombatEvent| p.event.0 == 1),
                field player_id: Option<VarInt> = when(|p: &CombatEvent| p.event.0 == 2),
                field entity_id: Option<i32> = when(|p: &CombatEvent| p.event.0 == 1 || p.event.0 == 2),
                field message: Option<format::Component> = when(|p: &CombatEvent| p.event.0 == 2),
            }
            packet CombatEventEnd {
                field duration: VarInt =,
                field entity_id: i32 =,
            }
            packet CombatEventEnter {
                field empty: Vec<u8> =, // empty packet, but a field is syntactically required here
            }
            packet CombatEventDeath {
                field player_id: VarInt =,
                field entity_id: i32 =,
                field message: String =,
            }
            /// PlayerInfo is sent by the server for every player connected to the server
            /// to provide skin and username information as well as ping and gamemode info.
            packet PlayerInfo {
                field inner: packet::PlayerInfoData =,
            }
            packet PlayerInfo_String {
                field name: String =,
                field online: bool =,
                field ping: u16 =,
            }
            packet FacePlayer {
                field feet_eyes: VarInt =,
                field target_x: f64 =,
                field target_y: f64 =,
                field target_z: f64 =,
                field is_entity: bool =,
                field entity_id: Option<VarInt> = when(|p: &FacePlayer| p.is_entity),
                field entity_feet_eyes: Option<VarInt> = when(|p: &FacePlayer| p.is_entity),
            }
            /// TeleportPlayer is sent to change the player's position. The client is expected
            /// to reply to the server with the same positions as contained in this packet
            /// otherwise will reject future packets.
            packet TeleportPlayer_WithDismount {
                field x: f64 =,
                field y: f64 =,
                field z: f64 =,
                field yaw: f32 =,
                field pitch: f32 =,
                field flags: u8 =,
                field teleport_id: VarInt =,
                field dismount: bool =,
            }
            packet TeleportPlayer_WithConfirm {
                field x: f64 =,
                field y: f64 =,
                field z: f64 =,
                field yaw: f32 =,
                field pitch: f32 =,
                field flags: u8 =,
                field teleport_id: VarInt =,
            }
            packet TeleportPlayer_NoConfirm {
                field x: f64 =,
                field y: f64 =,
                field z: f64 =,
                field yaw: f32 =,
                field pitch: f32 =,
                field flags: u8 =,
            }
            packet TeleportPlayer_OnGround {
                field x: f64 =,
                field eyes_y: f64 =,
                field z: f64 =,
                field yaw: f32 =,
                field pitch: f32 =,
                field on_ground: bool =,
            }
            /// EntityUsedBed is sent by the server when a player goes to bed.
            packet EntityUsedBed {
                field entity_id: VarInt =,
                field location: Position =,
            }
            packet EntityUsedBed_i32 {
                field entity_id: i32 =,
                field x: i32 =,
                field y: u8 =,
                field z: i32 =,
            }
            packet UnlockRecipes_NoSmelting {
                field action: VarInt =,
                field crafting_book_open: bool =,
                field filtering_craftable: bool =,
                field recipe_ids: LenPrefixed<VarInt, VarInt> =,
                field recipe_ids2: LenPrefixed<VarInt, VarInt> = when(|p: &UnlockRecipes_NoSmelting| p.action.0 == 0),
            }
            packet UnlockRecipes_WithSmelting {
                field action: VarInt =,
                field crafting_book_open: bool =,
                field filtering_craftable: bool =,
                field smelting_book_open: bool =,
                field filtering_smeltable: bool =,
                field recipe_ids: LenPrefixed<VarInt, String> =,
                field recipe_ids2: LenPrefixed<VarInt, String> = when(|p: &UnlockRecipes_WithSmelting| p.action.0 == 0),
            }
            packet UnlockRecipes_WithBlastSmoker {
                field action: VarInt =,
                field crafting_book_open: bool =,
                field filtering_craftable: bool =,
                field smelting_book_open: bool =,
                field filtering_smeltable: bool =,
                field blast_furnace_open: bool =,
                field filtering_blast_furnace: bool =,
                field smoker_open: bool =,
                field filtering_smoker: bool =,
                field recipe_ids: LenPrefixed<VarInt, String> =,
                field recipe_ids2: LenPrefixed<VarInt, String> = when(|p: &UnlockRecipes_WithBlastSmoker| p.action.0 == 0),
            }
            /// EntityDestroy destroys the entities with the ids in the provided slice.
            packet EntityDestroy {
                field entity_ids: LenPrefixed<VarInt, VarInt> =,
            }
            packet EntityDestroy_u8 {
                field entity_ids: LenPrefixed<u8, i32> =,
            }
            /// EntityRemoveEffect removes an effect from an entity.
            packet EntityRemoveEffect {
                field entity_id: VarInt =,
                field effect_id: i8 =,
            }
            packet EntityRemoveEffect_i32 {
                field entity_id: i32 =,
                field effect_id: i8 =,
            }
            /// ResourcePackSend causes the client to check its cache for the requested
            /// resource packet and download it if its missing. Once the resource pack
            /// is obtained the client will use it.
            packet ResourcePackSend_Prompt {
                field url: String =,
                field hash: String =,
                field forced: bool =,
                field has_prompt_message: bool =,
                field prompt_message: String = when(|p: &ResourcePackSend_Prompt| p.has_prompt_message),
            }
            packet ResourcePackSend {
                field url: String =,
                field hash: String =,
            }
            /// Respawn is sent to respawn the player after death or when they move worlds.
            packet Respawn_Gamemode {
                field dimension: i32 =,
                field difficulty: u8 =,
                field gamemode: u8 =,
                field level_type: String =,
            }
            packet Respawn_HashedSeed {
                field dimension: i32 =,
                field hashed_seed: i64 =,
                field difficulty: u8 =,
                field gamemode: u8 =,
                field level_type: String =,
            }
            packet Respawn_NBT {
                field dimension: Option<nbt::NamedTag> =,
                field world_name: String =,
                field hashed_seed: i64 =,
                field gamemode: u8 =,
                field previous_gamemode: u8 =,
                field is_debug: bool =,
                field is_flat: bool =,
                field copy_metadata: bool =,
            }
            packet Respawn_WorldName {
                field dimension: String =,
                field world_name: String =,
                field hashed_seed: i64 =,
                field gamemode: u8 =,
                field previous_gamemode: u8 =,
                field is_debug: bool =,
                field is_flat: bool =,
                field copy_metadata: bool =,
            }
            /// EntityHeadLook rotates an entity's head to the new angle.
            packet EntityHeadLook {
                field entity_id: VarInt =,
                field head_yaw: i8 =,
            }
            packet EntityHeadLook_i32 {
                field entity_id: i32 =,
                field head_yaw: i8 =,
            }
            packet EntityStatus {
                field entity_id: i32 =,
                field entity_status: i8 =,
            }
            packet NBTQueryResponse {
                field transaction_id: VarInt =,
                field nbt: Option<nbt::NamedTag> =,
            }
            /// SelectAdvancementTab indicates the client should switch the advancement tab.
            packet SelectAdvancementTab {
                field has_id: bool =,
                field tab_id: String = when(|p: &SelectAdvancementTab| p.has_id),
            }
            packet ActionBar {
                field text: String =,
            }
            /// WorldBorder configures the world's border.
            packet WorldBorder {
                field action: VarInt =,
                field old_radius: Option<f64> = when(|p: &WorldBorder| p.action.0 == 3 || p.action.0 == 1),
                field new_radius: Option<f64> = when(|p: &WorldBorder| p.action.0 == 3 || p.action.0 == 1 || p.action.0 == 0),
                field speed: Option<VarLong> = when(|p: &WorldBorder| p.action.0 == 3 || p.action.0 == 1),
                field x: Option<f64> = when(|p: &WorldBorder| p.action.0 == 3 || p.action.0 == 2),
                field z: Option<f64> = when(|p: &WorldBorder| p.action.0 == 3 || p.action.0 == 2),
                field portal_boundary: Option<VarInt> = when(|p: &WorldBorder| p.action.0 == 3),
                field warning_time: Option<VarInt> = when(|p: &WorldBorder| p.action.0 == 3 || p.action.0 == 4),
                field warning_blocks: Option<VarInt> = when(|p: &WorldBorder| p.action.0 == 3 || p.action.0 == 5),
            }
            packet WorldBorderCenter {
                field x: f64 =,
                field z: f64 =,
            }
            packet WorldBorderLerpSize {
                field old_diameter: f64 =,
                field new_diameter: f64 =,
                field speed: VarLong =,
            }
            packet WorldBorderSize {
                field diameter: f64 =,
            }
            packet WorldBorderWarningDelay {
                field warning_time: VarInt =,
            }
            packet WorldBorderWarningReach {
                field warning_blocks: VarInt =,
            }
            /// Camera causes the client to spectate the entity with the passed id.
            /// Use the player's id to de-spectate.
            packet Camera {
                field target_id: VarInt =,
            }
            /// SetCurrentHotbarSlot changes the player's currently selected hotbar item.
            packet SetCurrentHotbarSlot {
                field slot: u8 =,
            }
            /// UpdateViewPosition is used to determine what chunks should be remain loaded.
            packet UpdateViewPosition {
                field chunk_x: VarInt =,
                field chunk_z: VarInt =,
            }
            /// UpdateViewDistance is sent by the integrated server when changing render distance.
            packet UpdateViewDistance {
                field view_distance: VarInt =,
            }
            /// ScoreboardDisplay is used to set the display position of a scoreboard.
            packet ScoreboardDisplay {
                field position: u8 =,
                field name: String =,
            }
            /// EntityMetadata updates the metadata for an entity.
            packet EntityMetadata {
                field entity_id: VarInt =,
                field metadata: types::Metadata =,
            }
            packet EntityMetadata_i32 {
                field entity_id: i32 =,
                field metadata: types::Metadata =,
            }
            /// EntityAttach attaches to entities together, either by mounting or leashing.
            /// -1 can be used at the EntityID to deattach.
            packet EntityAttach {
                field entity_id: i32 =,
                field vehicle: i32 =,
            }
            packet EntityAttach_leashed {
                field entity_id: i32 =,
                field vehicle: i32 =,
                field leash: bool =,
            }
            /// EntityVelocity sets the velocity of an entity in 1/8000 of a block
            /// per a tick.
            packet EntityVelocity {
                field entity_id: VarInt =,
                field velocity_x: i16 =,
                field velocity_y: i16 =,
                field velocity_z: i16 =,
            }
            packet EntityVelocity_i32 {
                field entity_id: i32 =,
                field velocity_x: i16 =,
                field velocity_y: i16 =,
                field velocity_z: i16 =,
            }
            /// EntityEquipment is sent to display an item on an entity, like a sword
            /// or armor. Slot 0 is the held item and slots 1 to 4 are boots, leggings
            /// chestplate and helmet respectively.
            packet EntityEquipment_Array {
                field entity_id: VarInt =,
                field equipments: packet::EntityEquipments =,
            }
            packet EntityEquipment_VarInt {
                field entity_id: VarInt =,
                field slot: VarInt =,
                field item: Option<item::Stack> =,
            }
            packet EntityEquipment_u16 {
                field entity_id: VarInt =,
                field slot: u16 =,
                field item: Option<item::Stack> =,
            }
            packet EntityEquipment_u16_i32 {
                field entity_id: i32 =,
                field slot: u16 =,
                field item: Option<item::Stack> =,
            }
            /// SetExperience updates the experience bar on the client.
            packet SetExperience {
                field experience_bar: f32 =,
                field level: VarInt =,
                field total_experience: VarInt =,
            }
            packet SetExperience_i16 {
                field experience_bar: f32 =,
                field level: i16 =,
                field total_experience: i16 =,
            }
            /// UpdateHealth is sent by the server to update the player's health and food.
            packet UpdateHealth {
                field health: f32 =,
                field food: VarInt =,
                field food_saturation: f32 =,
            }
            packet UpdateHealth_u16 {
                field health: f32 =,
                field food: u16 =,
                field food_saturation: f32 =,
            }
            /// ScoreboardObjective creates/updates a scoreboard objective.
            packet ScoreboardObjective {
                field name: String =,
                field mode: u8 =,
                field value: String = when(|p: &ScoreboardObjective| p.mode == 0 || p.mode == 2),
                field ty: String = when(|p: &ScoreboardObjective| p.mode == 0 || p.mode == 2),
            }
            packet ScoreboardObjective_NoMode {
                field name: String =,
                field value: String =,
                field ty: u8 =,
            }
            /// SetPassengers mounts entities to an entity
            packet SetPassengers {
                field entity_id: VarInt =,
                field passengers: LenPrefixed<VarInt, VarInt> =,
            }
            /// Teams creates and updates teams
            packet Teams_VarInt {
                field name: String =,
                field mode: u8 =,
                field display_name: Option<String> = when(|p: &Teams_VarInt| p.mode == 0 || p.mode == 2),
                field flags: Option<u8> = when(|p: &Teams_VarInt| p.mode == 0 || p.mode == 2),
                field name_tag_visibility: Option<String> = when(|p: &Teams_VarInt| p.mode == 0 || p.mode == 2),
                field collision_rule: Option<String> = when(|p: &Teams_VarInt| p.mode == 0 || p.mode == 2),
                field formatting: Option<VarInt> = when(|p: &Teams_VarInt| p.mode == 0 || p.mode == 2),
                field prefix: Option<String> = when(|p: &Teams_VarInt| p.mode == 0 || p.mode == 2),
                field suffix: Option<String> = when(|p: &Teams_VarInt| p.mode == 0 || p.mode == 2),
                field players: Option<LenPrefixed<VarInt, String>> = when(|p: &Teams_VarInt| p.mode == 0 || p.mode == 3 || p.mode == 4),
            }
            packet Teams_u8 {
                field name: String =,
                field mode: u8 =,
                field data: Vec<u8> =,
                field display_name: Option<String> = when(|p: &Teams_u8| p.mode == 0 || p.mode == 2),
                field prefix: Option<String> = when(|p: &Teams_u8| p.mode == 0 || p.mode == 2),
                field suffix: Option<String> = when(|p: &Teams_u8| p.mode == 0 || p.mode == 2),
                field flags: Option<u8> = when(|p: &Teams_u8| p.mode == 0 || p.mode == 2),
                field name_tag_visibility: Option<String> = when(|p: &Teams_u8| p.mode == 0 || p.mode == 2),
                field collision_rule: Option<String> = when(|p: &Teams_u8| p.mode == 0 || p.mode == 2),
                field color: Option<i8> = when(|p: &Teams_u8| p.mode == 0 || p.mode == 2),
                field players: Option<LenPrefixed<VarInt, String>> = when(|p: &Teams_u8| p.mode == 0 || p.mode == 3 || p.mode == 4),
            }
            packet Teams_NoVisColor {
                field name: String =,
                field mode: u8 =,
                field display_name: Option<String> = when(|p: &Teams_NoVisColor| p.mode == 0 || p.mode == 2),
                field prefix: Option<String> = when(|p: &Teams_NoVisColor| p.mode == 0 || p.mode == 2),
                field suffix: Option<String> = when(|p: &Teams_NoVisColor| p.mode == 0 || p.mode == 2),
                field flags: Option<u8> = when(|p: &Teams_NoVisColor| p.mode == 0 || p.mode == 2),
                field players: Option<LenPrefixed<VarInt, String>> = when(|p: &Teams_NoVisColor| p.mode == 0 || p.mode == 3 || p.mode == 4),
            }
            /// UpdateScore is used to update or remove an item from a scoreboard
            /// objective.
            packet UpdateScore {
                field name: String =,
                field action: u8 =,
                field object_name: String =,
                field value: Option<VarInt> = when(|p: &UpdateScore| p.action != 1),
            }
            packet UpdateScore_i32 {
                field name: String =,
                field action: u8 =,
                field object_name: String =,
                field value: Option<i32 > = when(|p: &UpdateScore_i32| p.action != 1),
            }
            /// UpdateSimulationDistance is used to set how far the client will process entities.
            packet UpdateSimulationDistance {
                field simulation_distance: VarInt =,
            }
            /// SpawnPosition is sent to change the player's current spawn point. Currently
            /// only used by the client for the compass.
            packet SpawnPosition_Angle {
                field location: Position =,
                field angle: f32 =,
            }
            packet SpawnPosition_NoAngle {
                field location: Position =,
            }
            packet SpawnPosition_i32 {
                field x: i32 =,
                field y: i32 =,
                field z: i32 =,
            }
            /// TimeUpdate is sent to sync the world's time to the client, the client
            /// will manually tick the time itself so this doesn't need to sent repeatedly
            /// but if the server or client has issues keeping up this can fall out of sync
            /// so it is a good idea to send this now and again
            packet TimeUpdate {
                field world_age: i64 =,
                field time_of_day: i64 =,
            }
            packet StopSound {
                field flags: u8 =,
                field source: Option<VarInt> = when(|p: &StopSound| p.flags & 0x01 != 0),
                field sound: Option<String> = when(|p: &StopSound| p.flags & 0x02 != 0),
            }
            /// Title configures an on-screen title.
            packet Title {
                field action: VarInt =,
                field title: Option<format::Component> = when(|p: &Title| p.action.0 == 0),
                field sub_title: Option<format::Component> = when(|p: &Title| p.action.0 == 1),
                field action_bar_text: Option<String> = when(|p: &Title| p.action.0 == 2),
                field fade_in: Option<i32> = when(|p: &Title| p.action.0 == 3),
                field fade_stay: Option<i32> = when(|p: &Title| p.action.0 == 3),
                field fade_out: Option<i32> = when(|p: &Title| p.action.0 == 3),
            }
            packet Title_notext {
                field action: VarInt =,
                field title: Option<format::Component> = when(|p: &Title_notext| p.action.0 == 0),
                field sub_title: Option<format::Component> = when(|p: &Title_notext| p.action.0 == 1),
                field fade_in: Option<i32> = when(|p: &Title_notext| p.action.0 == 2),
                field fade_stay: Option<i32> = when(|p: &Title_notext| p.action.0 == 2),
                field fade_out: Option<i32> = when(|p: &Title_notext| p.action.0 == 2),
            }
            packet Title_notext_component {
                field action: VarInt =,
                field title: Option<format::Component> = when(|p: &Title_notext_component| p.action.0 == 0),
                field sub_title: Option<format::Component> = when(|p: &Title_notext_component| p.action.0 == 1),
                field fade_in: Option<format::Component> = when(|p: &Title_notext_component| p.action.0 == 2),
                field fade_stay: Option<format::Component> = when(|p: &Title_notext_component| p.action.0 == 2),
                field fade_out: Option<format::Component> = when(|p: &Title_notext_component| p.action.0 == 2),
            }
            packet TitleSubtitle {
                field subtitle_text: String =,
            }
            packet TitleTimes {
                field fade_in: i32 =,
                field stay: i32 =,
                field fade_out: i32 =,
            }
            /// UpdateSign sets or changes the text on a sign.
            packet UpdateSign {
                field location: Position =,
                field line1: format::Component =,
                field line2: format::Component =,
                field line3: format::Component =,
                field line4: format::Component =,
            }
            packet UpdateSign_u16 {
                field x: i32 =,
                field y: u16 =,
                field z: i32 =,
                field line1: format::Component =,
                field line2: format::Component =,
                field line3: format::Component =,
                field line4: format::Component =,
            }
            /// SoundEffect plays the named sound at the target location.
            packet SoundEffect {
                field name: VarInt =,
                field category: VarInt =,
                field x: i32 =,
                field y: i32 =,
                field z: i32 =,
                field volume: f32 =,
                field pitch: f32 =,
            }
            packet SoundEffect_u8 {
                field name: VarInt =,
                field category: VarInt =,
                field x: i32 =,
                field y: i32 =,
                field z: i32 =,
                field volume: f32 =,
                field pitch: u8 =,
            }
            /// Plays a sound effect from an entity.
            packet EntitySoundEffect {
                field sound_id: VarInt =,
                field sound_category: VarInt =,
                field entity_id: VarInt =,
                field volume: f32 =,
                field pitch: f32 =,
            }
            /// PlayerListHeaderFooter updates the header/footer of the player list.
            packet PlayerListHeaderFooter {
                field header: format::Component =,
                field footer: format::Component =,
            }
            /// CollectItem causes the collected item to fly towards the collector. This
            /// does not destroy the entity.
            packet CollectItem {
                field collected_entity_id: VarInt =,
                field collector_entity_id: VarInt =,
                field number_of_items: VarInt =,
            }
            packet CollectItem_nocount {
                field collected_entity_id: VarInt =,
                field collector_entity_id: VarInt =,
            }
            packet CollectItem_nocount_i32 {
                field collected_entity_id: i32 =,
                field collector_entity_id: i32 =,
            }
            /// EntityTeleport teleports the entity to the target location. This is
            /// sent if the entity moves further than EntityMove allows.
            packet EntityTeleport_f64 {
                field entity_id: VarInt =,
                field x: f64 =,
                field y: f64 =,
                field z: f64 =,
                field yaw: i8 =,
                field pitch: i8 =,
                field on_ground: bool =,
            }
            packet EntityTeleport_i32 {
                field entity_id: VarInt =,
                field x: FixedPoint5<i32> =,
                field y: FixedPoint5<i32> =,
                field z: FixedPoint5<i32> =,
                field yaw: i8 =,
                field pitch: i8 =,
                field on_ground: bool =,
            }
            packet EntityTeleport_i32_i32_NoGround {
                field entity_id: i32 =,
                field x: FixedPoint5<i32> =,
                field y: FixedPoint5<i32> =,
                field z: FixedPoint5<i32> =,
                field yaw: i8 =,
                field pitch: i8 =,
            }
            packet Advancements {
                field data: Vec<u8> =,
                /* TODO: fix parsing modded advancements 1.12.2 (e.g. SevTech Ages)
                 * see https://github.com/iceiix/stevenarella/issues/148
                field reset_clear: bool =,
                field mapping: LenPrefixed<VarInt, packet::Advancement> =,
                field identifiers: LenPrefixed<VarInt, String> =,
                field progress: LenPrefixed<VarInt, packet::AdvancementProgress> =,
                */
            }
            /// EntityProperties updates the properties for an entity.
            packet EntityProperties_VarIntVarInt {
                field entity_id: VarInt =,
                field properties: LenPrefixed<VarInt, packet::EntityProperty> =,
            }
            packet EntityProperties_VarInt {
                field entity_id: VarInt =,
                field properties: LenPrefixed<i32, packet::EntityProperty> =,
            }
            packet EntityProperties_i32 {
                field entity_id: i32 =,
                field properties: LenPrefixed<i32, packet::EntityProperty_i16> =,
            }
            /// EntityEffect applies a status effect to an entity for a given duration.
            packet EntityEffect {
                field entity_id: VarInt =,
                field effect_id: i8 =,
                field amplifier: i8 =,
                field duration: VarInt =,
                field hide_particles: bool =,
            }
            packet EntityEffect_i32 {
                field entity_id: i32 =,
                field effect_id: i8 =,
                field amplifier: i8 =,
                field duration: i16 =,
            }
            packet DeclareRecipes {
                field recipes: LenPrefixed<VarInt, packet::Recipe> =,
            }
            packet Tags {
                field block_tags: LenPrefixed<VarInt, packet::Tags> =,
                field item_tags: LenPrefixed<VarInt, packet::Tags> =,
                field fluid_tags: LenPrefixed<VarInt, packet::Tags> =,
            }
            packet Tags_WithEntities {
                field block_tags: LenPrefixed<VarInt, packet::Tags> =,
                field item_tags: LenPrefixed<VarInt, packet::Tags> =,
                field fluid_tags: LenPrefixed<VarInt, packet::Tags> =,
                field entity_tags: LenPrefixed<VarInt, packet::Tags> =,
            }
            packet Tags_Nested {
                field tags: LenPrefixed<VarInt, packet::TagsGroup> =,
            }
            packet AcknowledgePlayerDigging {
                field location: Position =,
                field block: VarInt =,
                field status: VarInt =,
                field successful: bool =,
            }
            packet UpdateLight_Arrays {
                field chunk_x: VarInt =,
                field chunk_z: VarInt =,
                field trust_edges: bool =,
                field sky_light_mask: LenPrefixed<VarInt, i64> =,
                field block_light_mask: LenPrefixed<VarInt, i64> =,
                field empty_sky_light_mask: LenPrefixed<VarInt, i64> =,
                field empty_block_light_mask: LenPrefixed<VarInt, i64> =,
                field sky_light_arrays: LenPrefixed<VarInt, LenPrefixed<VarInt, u8>> =,
                field block_light_arrays: LenPrefixed<VarInt, LenPrefixed<VarInt, u8>> =,
            }
            packet UpdateLight_WithTrust {
                field chunk_x: VarInt =,
                field chunk_z: VarInt =,
                field trust_edges: bool =,
                field sky_light_mask: VarInt =,
                field block_light_mask: VarInt =,
                field empty_sky_light_mask: VarInt =,
                // TODO: this packet changed <=1.16.4, see https://wiki.vg/index.php?title=Protocol&oldid=16681#Update_Light
                field light_arrays: Vec<u8> =,
            }
            packet UpdateLight_NoTrust {
                field chunk_x: VarInt =,
                field chunk_z: VarInt =,
                field sky_light_mask: VarInt =,
                field block_light_mask: VarInt =,
                field empty_sky_light_mask: VarInt =,
                field light_arrays: Vec<u8> =,
            }
            packet TradeList_WithoutRestock {
                field id: VarInt =,
                field trades: LenPrefixed<u8, packet::Trade> =,
                field villager_level: VarInt =,
                field experience: VarInt =,
                field is_regular_villager: bool =,
            }
            packet TradeList_WithRestock {
                field id: VarInt =,
                field trades: LenPrefixed<u8, packet::Trade> =,
                field villager_level: VarInt =,
                field experience: VarInt =,
                field is_regular_villager: bool =,
                field can_restock: bool =,
            }
            packet CoFHLib_SendUUID {
                field player_uuid: UUID =,
            }
       }
    }
    login Login {
        serverbound Serverbound {
            /// LoginStart is sent immeditately after switching into the login
            /// state. The passed username is used by the server to authenticate
            /// the player in online mode.
            packet LoginStart {
                field username: String =,
            }
            /// EncryptionResponse is sent as a reply to EncryptionRequest. All
            /// packets following this one must be encrypted with AES/CFB8
            /// encryption.
            packet EncryptionResponse {
                /// The key for the AES/CFB8 cipher encrypted with the
                /// public key
                field shared_secret: LenPrefixedBytes<VarInt> =,
                /// The verify token from the request encrypted with the
                /// public key
                field verify_token: LenPrefixedBytes<VarInt> =,
            }
            packet EncryptionResponse_i16 {
                field shared_secret: LenPrefixedBytes<i16> =,
                field verify_token: LenPrefixedBytes<i16> =,
            }
            packet LoginPluginResponse {
                field message_id: VarInt =,
                field successful: bool =,
                field data: Vec<u8> =,
            }
        }
        clientbound Clientbound {
            /// LoginDisconnect is sent by the server if there was any issues
            /// authenticating the player during login or the general server
            /// issues (e.g. too many players).
            packet LoginDisconnect {
                field reason: format::Component =,
            }
            /// EncryptionRequest is sent by the server if the server is in
            /// online mode. If it is not sent then its assumed the server is
            /// in offline mode.
            packet EncryptionRequest {
                /// Generally empty, left in from legacy auth
                /// but is still used by the client if provided
                field server_id: String =,
                /// A RSA Public key serialized in x.509 PRIX format
                field public_key: LenPrefixedBytes<VarInt> =,
                /// Token used by the server to verify encryption is working
                /// correctly
                field verify_token: LenPrefixedBytes<VarInt> =,
            }
            packet EncryptionRequest_i16 {
                field server_id: String =,
                field public_key: LenPrefixedBytes<i16> =,
                field verify_token: LenPrefixedBytes<i16> =,
            }
            /// LoginSuccess is sent by the server if the player successfully
            /// authenicates with the session servers (online mode) or straight
            /// after LoginStart (offline mode).
            packet LoginSuccess_String {
                /// String encoding of a uuid (with hyphens)
                field uuid: String =,
                field username: String =,
            }
            packet LoginSuccess_UUID {
                field uuid: UUID =,
                field username: String =,
            }
            /// SetInitialCompression sets the compression threshold during the
            /// login state.
            packet SetInitialCompression {
                /// Threshold where a packet should be sent compressed
                field threshold: VarInt =,
            }
            packet LoginPluginRequest {
                field message_id: VarInt =,
                field channel: String =,
                field data: Vec<u8> =,
            }
        }
    }
    status Status {
        serverbound Serverbound {
            /// StatusRequest is sent by the client instantly after
            /// switching to the Status protocol state and is used
            /// to signal the server to send a StatusResponse to the
            /// client
            packet StatusRequest {
                field empty: () =,
            }
            /// StatusPing is sent by the client after recieving a
            /// StatusResponse. The client uses the time from sending
            /// the ping until the time of recieving a pong to measure
            /// the latency between the client and the server.
            packet StatusPing {
                field ping: i64 =,
            }
        }
        clientbound Clientbound {
            /// StatusResponse is sent as a reply to a StatusRequest.
            /// The Status should contain a json encoded structure with
            /// version information, a player sample, a description/MOTD
            /// and optionally a favicon.
            //
            /// The structure is as follows
            ///
            /// ```json
            /// {
            ///     "version": {
            ///         "name": "1.8.3",
            ///         "protocol": 47,
            ///     },
            ///     "players": {
            ///         "max": 20,
            ///         "online": 1,
            ///         "sample": [
            ///            packet  {"name": "Thinkofdeath", "id": "4566e69f-c907-48ee-8d71-d7ba5aa00d20"}
            ///         ]
            ///     },
            ///     "description": "Hello world",
            ///     "favicon": "data:image/png;base64,<data>"
            /// }
            /// ```
            packet StatusResponse {
                field status: String =,
            }
            /// StatusPong is sent as a reply to a StatusPing.
            /// The Time field should be exactly the same as the
            /// one sent by the client.
            packet StatusPong {
                field ping: i64 =,
            }
       }
    }
);

#[derive(Debug, Default, Clone, PartialEq, Eq)]
pub struct SpawnProperty {
    pub name: String,
    pub value: String,
    pub signature: String,
}

impl Serializable for SpawnProperty {
    fn read_from<R: io::Read>(buf: &mut R) -> Result<Self, Error> {
        Ok(SpawnProperty {
            name: Serializable::read_from(buf)?,
            value: Serializable::read_from(buf)?,
            signature: Serializable::read_from(buf)?,
        })
    }

    fn write_to<W: io::Write>(&self, buf: &mut W) -> Result<(), Error> {
        self.name.write_to(buf)?;
        self.value.write_to(buf)?;
        self.signature.write_to(buf)
    }
}

#[derive(Debug, Default, Clone, PartialEq, Eq)]
pub struct Statistic {
    pub name: String,
    pub value: VarInt,
}

impl Serializable for Statistic {
    fn read_from<R: io::Read>(buf: &mut R) -> Result<Self, Error> {
        Ok(Statistic {
            name: Serializable::read_from(buf)?,
            value: Serializable::read_from(buf)?,
        })
    }

    fn write_to<W: io::Write>(&self, buf: &mut W) -> Result<(), Error> {
        self.name.write_to(buf)?;
        self.value.write_to(buf)
    }
}

#[derive(Debug, Default, Clone, PartialEq, Eq)]
pub struct BlockChangeRecord {
    pub xz: u8,
    pub y: u8,
    pub block_id: VarInt,
}

impl Serializable for BlockChangeRecord {
    fn read_from<R: io::Read>(buf: &mut R) -> Result<Self, Error> {
        Ok(BlockChangeRecord {
            xz: Serializable::read_from(buf)?,
            y: Serializable::read_from(buf)?,
            block_id: Serializable::read_from(buf)?,
        })
    }

    fn write_to<W: io::Write>(&self, buf: &mut W) -> Result<(), Error> {
        self.xz.write_to(buf)?;
        self.y.write_to(buf)?;
        self.block_id.write_to(buf)
    }
}

#[derive(Debug, Default, Clone, PartialEq, Eq)]
pub struct ChunkMeta {
    pub x: i32,
    pub z: i32,
    pub bitmask: u16,
}

impl Serializable for ChunkMeta {
    fn read_from<R: io::Read>(buf: &mut R) -> Result<Self, Error> {
        Ok(ChunkMeta {
            x: Serializable::read_from(buf)?,
            z: Serializable::read_from(buf)?,
            bitmask: Serializable::read_from(buf)?,
        })
    }

    fn write_to<W: io::Write>(&self, buf: &mut W) -> Result<(), Error> {
        self.x.write_to(buf)?;
        self.z.write_to(buf)?;
        self.bitmask.write_to(buf)
    }
}

#[derive(Debug, Default, Clone, PartialEq, Eq)]
pub struct ExplosionRecord {
    pub x: i8,
    pub y: i8,
    pub z: i8,
}

impl Serializable for ExplosionRecord {
    fn read_from<R: io::Read>(buf: &mut R) -> Result<Self, Error> {
        Ok(ExplosionRecord {
            x: Serializable::read_from(buf)?,
            y: Serializable::read_from(buf)?,
            z: Serializable::read_from(buf)?,
        })
    }

    fn write_to<W: io::Write>(&self, buf: &mut W) -> Result<(), Error> {
        self.x.write_to(buf)?;
        self.y.write_to(buf)?;
        self.z.write_to(buf)
    }
}

#[derive(Debug, Clone, PartialEq, Eq)]
pub struct MapIcon {
    pub direction_type: i8,
    pub x: i8,
    pub z: i8,
}

impl Serializable for MapIcon {
    fn read_from<R: io::Read>(buf: &mut R) -> Result<Self, Error> {
        Ok(MapIcon {
            direction_type: Serializable::read_from(buf)?,
            x: Serializable::read_from(buf)?,
            z: Serializable::read_from(buf)?,
        })
    }

    fn write_to<W: io::Write>(&self, buf: &mut W) -> Result<(), Error> {
        self.direction_type.write_to(buf)?;
        self.x.write_to(buf)?;
        self.z.write_to(buf)
    }
}

impl Default for MapIcon {
    fn default() -> Self {
        MapIcon {
            direction_type: 0,
            x: 0,
            z: 0,
        }
    }
}

#[derive(Debug, Default, Clone, PartialEq)]
pub struct Advancement {
    pub id: String,
    pub parent_id: Option<String>,
    pub display_data: Option<AdvancementDisplay>,
    pub criteria: LenPrefixed<VarInt, String>,
    pub requirements: LenPrefixed<VarInt, LenPrefixed<VarInt, String>>,
}

impl Serializable for Advancement {
    fn read_from<R: io::Read>(buf: &mut R) -> Result<Self, Error> {
        let id: String = Serializable::read_from(buf)?;
        let parent_id = {
            let has_parent: u8 = Serializable::read_from(buf)?;
            if has_parent != 0 {
                let parent_id: String = Serializable::read_from(buf)?;
                Some(parent_id)
            } else {
                None
            }
        };

        let has_display: u8 = Serializable::read_from(buf)?;
        let display_data = {
            if has_display != 0 {
                let display_data: AdvancementDisplay = Serializable::read_from(buf)?;
                Some(display_data)
            } else {
                None
            }
        };

        let criteria: LenPrefixed<VarInt, String> = Serializable::read_from(buf)?;
        let requirements: LenPrefixed<VarInt, LenPrefixed<VarInt, String>> =
            Serializable::read_from(buf)?;
        Ok(Advancement {
            id,
            parent_id,
            display_data,
            criteria,
            requirements,
        })
    }

    fn write_to<W: io::Write>(&self, buf: &mut W) -> Result<(), Error> {
        self.id.write_to(buf)?;
        self.parent_id.write_to(buf)?;
        self.display_data.write_to(buf)?;
        self.criteria.write_to(buf)?;
        self.requirements.write_to(buf)
    }
}

#[derive(Debug, Default, Clone, PartialEq)]
pub struct AdvancementDisplay {
    pub title: String,
    pub description: String,
    pub icon: Option<crate::item::Stack>,
    pub frame_type: VarInt,
    pub flags: i32,
    pub background_texture: Option<String>,
    pub x_coord: f32,
    pub y_coord: f32,
}

impl Serializable for AdvancementDisplay {
    fn read_from<R: io::Read>(buf: &mut R) -> Result<Self, Error> {
        let title: String = Serializable::read_from(buf)?;
        let description: String = Serializable::read_from(buf)?;
        let icon: Option<crate::item::Stack> = Serializable::read_from(buf)?;
        let frame_type: VarInt = Serializable::read_from(buf)?;
        let flags: i32 = Serializable::read_from(buf)?;
        let background_texture: Option<String> = if flags & 1 != 0 {
            Serializable::read_from(buf)?
        } else {
            None
        };
        let x_coord: f32 = Serializable::read_from(buf)?;
        let y_coord: f32 = Serializable::read_from(buf)?;

        Ok(AdvancementDisplay {
            title,
            description,
            icon,
            frame_type,
            flags,
            background_texture,
            x_coord,
            y_coord,
        })
    }

    fn write_to<W: io::Write>(&self, buf: &mut W) -> Result<(), Error> {
        self.title.write_to(buf)?;
        self.description.write_to(buf)?;
        self.icon.write_to(buf)?;
        self.frame_type.write_to(buf)?;
        self.flags.write_to(buf)?;
        if self.flags & 1 != 0 {
            self.background_texture.write_to(buf)?;
        }
        self.x_coord.write_to(buf)?;
        self.y_coord.write_to(buf)
    }
}

#[derive(Debug, Default, Clone, PartialEq, Eq)]
pub struct AdvancementProgress {
    pub id: String,
    pub criteria: LenPrefixed<VarInt, CriterionProgress>,
}

impl Serializable for AdvancementProgress {
    fn read_from<R: io::Read>(buf: &mut R) -> Result<Self, Error> {
        Ok(AdvancementProgress {
            id: Serializable::read_from(buf)?,
            criteria: Serializable::read_from(buf)?,
        })
    }

    fn write_to<W: io::Write>(&self, buf: &mut W) -> Result<(), Error> {
        self.id.write_to(buf)?;
        self.criteria.write_to(buf)
    }
}

#[derive(Debug, Default, Clone, PartialEq, Eq)]
pub struct CriterionProgress {
    pub id: String,
    pub date_of_achieving: Option<i64>,
}

impl Serializable for CriterionProgress {
    fn read_from<R: io::Read>(buf: &mut R) -> Result<Self, Error> {
        let id = Serializable::read_from(buf)?;
        let achieved: u8 = Serializable::read_from(buf)?;
        let date_of_achieving: Option<i64> = if achieved != 0 {
            Serializable::read_from(buf)?
        } else {
            None
        };

        Ok(CriterionProgress {
            id,
            date_of_achieving,
        })
    }

    fn write_to<W: io::Write>(&self, buf: &mut W) -> Result<(), Error> {
        self.id.write_to(buf)?;
        self.date_of_achieving.write_to(buf)
    }
}

<<<<<<< HEAD
#[derive(Debug, Default)]
pub struct BlockEntityAtPackedLocation {
    /// The packed section coordinates, calculated from ((blockX & 15) << 4) | (blockZ & 15)
    pub packed_xz: u8,
    /// The height relative to the world
    pub y: i16,
    pub ty: VarInt,
    pub data: Option<nbt::NamedTag>,
}

impl Serializable for BlockEntityAtPackedLocation {
    fn read_from<R: io::Read>(buf: &mut R) -> Result<Self, Error> {
        Ok(BlockEntityAtPackedLocation {
            packed_xz: Serializable::read_from(buf)?,
            y: Serializable::read_from(buf)?,
            ty: Serializable::read_from(buf)?,
            data: Serializable::read_from(buf)?,
        })
    }

    fn write_to<W: io::Write>(&self, buf: &mut W) -> Result<(), Error> {
        self.packed_xz.write_to(buf)?;
        self.y.write_to(buf)?;
        self.ty.write_to(buf)?;
        self.data.write_to(buf)
    }
}

#[derive(Debug, Default)]
=======
#[derive(Debug, Default, Clone, PartialEq)]
>>>>>>> 2e224a77
pub struct EntityEquipment {
    pub slot: u8,
    pub item: Option<item::Stack>,
}

impl Serializable for EntityEquipment {
    fn read_from<R: io::Read>(buf: &mut R) -> Result<Self, Error> {
        Ok(EntityEquipment {
            slot: Serializable::read_from(buf)?,
            item: Serializable::read_from(buf)?,
        })
    }

    fn write_to<W: io::Write>(&self, buf: &mut W) -> Result<(), Error> {
        self.slot.write_to(buf)?;
        self.item.write_to(buf)
    }
}

// Top-bit terminated array of EntityEquipment
#[derive(Debug, Default, Clone, PartialEq)]
pub struct EntityEquipments {
    pub equipments: Vec<EntityEquipment>,
}

impl Serializable for EntityEquipments {
    fn read_from<R: io::Read>(buf: &mut R) -> Result<Self, Error> {
        let mut equipments: Vec<EntityEquipment> = vec![];

        loop {
            let e: EntityEquipment = Serializable::read_from(buf)?;
            equipments.push(EntityEquipment {
                slot: e.slot & 0x7f,
                item: e.item,
            });

            if e.slot & 0x80 == 0 {
                break;
            }
            // TODO: detect infinite loop
        }

        Ok(EntityEquipments { equipments })
    }

    fn write_to<W: io::Write>(&self, _buf: &mut W) -> Result<(), Error> {
        unimplemented!()
    }
}

#[derive(Debug, Default, Clone, PartialEq)]
pub struct EntityProperty {
    pub key: String,
    pub value: f64,
    pub modifiers: LenPrefixed<VarInt, PropertyModifier>,
}

impl Serializable for EntityProperty {
    fn read_from<R: io::Read>(buf: &mut R) -> Result<Self, Error> {
        Ok(EntityProperty {
            key: Serializable::read_from(buf)?,
            value: Serializable::read_from(buf)?,
            modifiers: Serializable::read_from(buf)?,
        })
    }

    fn write_to<W: io::Write>(&self, buf: &mut W) -> Result<(), Error> {
        self.key.write_to(buf)?;
        self.value.write_to(buf)?;
        self.modifiers.write_to(buf)
    }
}

#[derive(Debug, Default, Clone, PartialEq)]
pub struct EntityProperty_i16 {
    pub key: String,
    pub value: f64,
    pub modifiers: LenPrefixed<i16, PropertyModifier>,
}

impl Serializable for EntityProperty_i16 {
    fn read_from<R: io::Read>(buf: &mut R) -> Result<Self, Error> {
        Ok(EntityProperty_i16 {
            key: Serializable::read_from(buf)?,
            value: Serializable::read_from(buf)?,
            modifiers: Serializable::read_from(buf)?,
        })
    }

    fn write_to<W: io::Write>(&self, buf: &mut W) -> Result<(), Error> {
        self.key.write_to(buf)?;
        self.value.write_to(buf)?;
        self.modifiers.write_to(buf)
    }
}

#[derive(Debug, Default, Clone, PartialEq)]
pub struct PropertyModifier {
    pub uuid: UUID,
    pub amount: f64,
    pub operation: i8,
}

impl Serializable for PropertyModifier {
    fn read_from<R: io::Read>(buf: &mut R) -> Result<Self, Error> {
        Ok(PropertyModifier {
            uuid: Serializable::read_from(buf)?,
            amount: Serializable::read_from(buf)?,
            operation: Serializable::read_from(buf)?,
        })
    }

    fn write_to<W: io::Write>(&self, buf: &mut W) -> Result<(), Error> {
        self.uuid.write_to(buf)?;
        self.amount.write_to(buf)?;
        self.operation.write_to(buf)
    }
}

#[derive(Debug, Clone, PartialEq)]
pub struct PlayerInfoData {
    pub action: VarInt,
    pub players: Vec<PlayerDetail>,
}

impl Serializable for PlayerInfoData {
    fn read_from<R: io::Read>(buf: &mut R) -> Result<Self, Error> {
        let mut m = PlayerInfoData {
            action: Serializable::read_from(buf)?,
            players: Vec::new(),
        };
        let len = VarInt::read_from(buf)?;
        for _ in 0..len.0 {
            let uuid = UUID::read_from(buf)?;
            match m.action.0 {
                0 => {
                    let name = String::read_from(buf)?;
                    let mut props = Vec::new();
                    let plen = VarInt::read_from(buf)?.0;
                    for _ in 0..plen {
                        let mut prop = PlayerProperty {
                            name: String::read_from(buf)?,
                            value: String::read_from(buf)?,
                            signature: Default::default(),
                        };
                        if bool::read_from(buf)? {
                            prop.signature = Some(String::read_from(buf)?);
                        }
                        props.push(prop);
                    }
                    let p = PlayerDetail::Add {
                        uuid,
                        name,
                        properties: props,
                        gamemode: Serializable::read_from(buf)?,
                        ping: Serializable::read_from(buf)?,
                        display: {
                            if bool::read_from(buf)? {
                                Some(Serializable::read_from(buf)?)
                            } else {
                                None
                            }
                        },
                    };
                    m.players.push(p);
                }
                1 => m.players.push(PlayerDetail::UpdateGamemode {
                    uuid,
                    gamemode: Serializable::read_from(buf)?,
                }),
                2 => m.players.push(PlayerDetail::UpdateLatency {
                    uuid,
                    ping: Serializable::read_from(buf)?,
                }),
                3 => m.players.push(PlayerDetail::UpdateDisplayName {
                    uuid,
                    display: {
                        if bool::read_from(buf)? {
                            Some(Serializable::read_from(buf)?)
                        } else {
                            None
                        }
                    },
                }),
                4 => m.players.push(PlayerDetail::Remove { uuid }),
                _ => panic!(),
            }
        }
        Ok(m)
    }

    fn write_to<W: io::Write>(&self, _: &mut W) -> Result<(), Error> {
        unimplemented!() // I'm lazy
    }
}

impl Default for PlayerInfoData {
    fn default() -> Self {
        PlayerInfoData {
            action: VarInt(0),
            players: Vec::new(),
        }
    }
}

#[derive(Debug, Clone, PartialEq, Eq)]
pub enum PlayerDetail {
    Add {
        uuid: UUID,
        name: String,
        properties: Vec<PlayerProperty>,
        gamemode: VarInt,
        ping: VarInt,
        display: Option<format::Component>,
    },
    UpdateGamemode {
        uuid: UUID,
        gamemode: VarInt,
    },
    UpdateLatency {
        uuid: UUID,
        ping: VarInt,
    },
    UpdateDisplayName {
        uuid: UUID,
        display: Option<format::Component>,
    },
    Remove {
        uuid: UUID,
    },
}

#[derive(Debug, Clone, PartialEq, Eq)]
pub struct PlayerProperty {
    pub name: String,
    pub value: String,
    pub signature: Option<String>,
}

use crate::item;
type RecipeIngredient = LenPrefixed<VarInt, Option<item::Stack>>;

#[derive(Debug, Clone, PartialEq)]
pub enum RecipeData {
    Shapeless {
        group: String,
        ingredients: LenPrefixed<VarInt, RecipeIngredient>,
        result: Option<item::Stack>,
    },
    Shaped {
        width: VarInt,
        height: VarInt,
        group: String,
        ingredients: Vec<RecipeIngredient>,
        result: Option<item::Stack>,
    },
    ArmorDye,
    BookCloning,
    MapCloning,
    MapExtending,
    FireworkRocket,
    FireworkStar,
    FireworkStarFade,
    RepairItem,
    TippedArrow,
    BannerDuplicate,
    BannerAddPattern,
    ShieldDecoration,
    ShulkerBoxColoring,
    SuspiciousStew,
    Smelting {
        group: String,
        ingredient: RecipeIngredient,
        result: Option<item::Stack>,
        experience: f32,
        cooking_time: VarInt,
    },
    Blasting {
        group: String,
        ingredient: RecipeIngredient,
        result: Option<item::Stack>,
        experience: f32,
        cooking_time: VarInt,
    },
    Smoking {
        group: String,
        ingredient: RecipeIngredient,
        result: Option<item::Stack>,
        experience: f32,
        cooking_time: VarInt,
    },
    Campfire {
        group: String,
        ingredient: RecipeIngredient,
        result: Option<item::Stack>,
        experience: f32,
        cooking_time: VarInt,
    },
    Stonecutting {
        group: String,
        ingredient: RecipeIngredient,
        result: Option<item::Stack>,
    },
    Smithing {
        base: RecipeIngredient,
        addition: RecipeIngredient,
        result: Option<item::Stack>,
    },
}

impl Default for RecipeData {
    fn default() -> Self {
        RecipeData::ArmorDye
    }
}

#[derive(Debug, Default, Clone, PartialEq)]
pub struct Recipe {
    pub id: String,
    pub ty: String,
    pub data: RecipeData,
}

impl Serializable for Recipe {
    fn read_from<R: io::Read>(buf: &mut R) -> Result<Self, Error> {
        let (id, ty) = {
            let a = String::read_from(buf)?;
            let b = String::read_from(buf)?;

            let protocol_version = super::current_protocol_version();

            // 1.14+ swaps recipe identifier and type, and adds namespace to type
            if protocol_version >= 477 {
                let ty = a;
                let id = b;

                if ty.find(':').is_some() {
                    (id, ty)
                } else {
                    (id, format!("minecraft:{}", ty))
                }
            } else {
                let ty = b;
                let id = a;
                (id, format!("minecraft:{}", ty))
            }
        };

        let data = match ty.as_ref() {
            "minecraft:crafting_shapeless" => RecipeData::Shapeless {
                group: Serializable::read_from(buf)?,
                ingredients: Serializable::read_from(buf)?,
                result: Serializable::read_from(buf)?,
            },
            "minecraft:crafting_shaped" => {
                let width: VarInt = Serializable::read_from(buf)?;
                let height: VarInt = Serializable::read_from(buf)?;
                let group: String = Serializable::read_from(buf)?;

                let capacity = width.0 as usize * height.0 as usize;

                let mut ingredients = Vec::with_capacity(capacity);
                for _ in 0..capacity {
                    ingredients.push(Serializable::read_from(buf)?);
                }
                let result: Option<item::Stack> = Serializable::read_from(buf)?;

                RecipeData::Shaped {
                    width,
                    height,
                    group,
                    ingredients,
                    result,
                }
            }
            "minecraft:crafting_special_armordye" => RecipeData::ArmorDye,
            "minecraft:crafting_special_bookcloning" => RecipeData::BookCloning,
            "minecraft:crafting_special_mapcloning" => RecipeData::MapCloning,
            "minecraft:crafting_special_mapextending" => RecipeData::MapExtending,
            "minecraft:crafting_special_firework_rocket" => RecipeData::FireworkRocket,
            "minecraft:crafting_special_firework_star" => RecipeData::FireworkStar,
            "minecraft:crafting_special_firework_star_fade" => RecipeData::FireworkStarFade,
            "minecraft:crafting_special_repairitem" => RecipeData::RepairItem,
            "minecraft:crafting_special_tippedarrow" => RecipeData::TippedArrow,
            "minecraft:crafting_special_bannerduplicate" => RecipeData::BannerDuplicate,
            "minecraft:crafting_special_banneraddpattern" => RecipeData::BannerAddPattern,
            "minecraft:crafting_special_shielddecoration" => RecipeData::ShieldDecoration,
            "minecraft:crafting_special_shulkerboxcoloring" => RecipeData::ShulkerBoxColoring,
            "minecraft:crafting_special_suspiciousstew" => RecipeData::SuspiciousStew,
            "minecraft:smelting" => RecipeData::Smelting {
                group: Serializable::read_from(buf)?,
                ingredient: Serializable::read_from(buf)?,
                result: Serializable::read_from(buf)?,
                experience: Serializable::read_from(buf)?,
                cooking_time: Serializable::read_from(buf)?,
            },
            "minecraft:blasting" => RecipeData::Blasting {
                group: Serializable::read_from(buf)?,
                ingredient: Serializable::read_from(buf)?,
                result: Serializable::read_from(buf)?,
                experience: Serializable::read_from(buf)?,
                cooking_time: Serializable::read_from(buf)?,
            },
            "minecraft:smoking" => RecipeData::Smoking {
                group: Serializable::read_from(buf)?,
                ingredient: Serializable::read_from(buf)?,
                result: Serializable::read_from(buf)?,
                experience: Serializable::read_from(buf)?,
                cooking_time: Serializable::read_from(buf)?,
            },
            "minecraft:campfire" | "minecraft:campfire_cooking" => RecipeData::Campfire {
                group: Serializable::read_from(buf)?,
                ingredient: Serializable::read_from(buf)?,
                result: Serializable::read_from(buf)?,
                experience: Serializable::read_from(buf)?,
                cooking_time: Serializable::read_from(buf)?,
            },
            "minecraft:stonecutting" => RecipeData::Stonecutting {
                group: Serializable::read_from(buf)?,
                ingredient: Serializable::read_from(buf)?,
                result: Serializable::read_from(buf)?,
            },
            "minecraft:smithing" => RecipeData::Smithing {
                base: Serializable::read_from(buf)?,
                addition: Serializable::read_from(buf)?,
                result: Serializable::read_from(buf)?,
            },
            _ => panic!("unrecognized recipe type: {}", ty),
        };

        Ok(Recipe { id, ty, data })
    }

    fn write_to<W: io::Write>(&self, _: &mut W) -> Result<(), Error> {
        unimplemented!()
    }
}

#[derive(Debug, Default, Clone, PartialEq, Eq)]
pub struct Tags {
    pub tag_name: String,
    pub entries: LenPrefixed<VarInt, VarInt>,
}

impl Serializable for Tags {
    fn read_from<R: io::Read>(buf: &mut R) -> Result<Self, Error> {
        Ok(Tags {
            tag_name: Serializable::read_from(buf)?,
            entries: Serializable::read_from(buf)?,
        })
    }

    fn write_to<W: io::Write>(&self, _: &mut W) -> Result<(), Error> {
        unimplemented!()
    }
}

#[derive(Debug, Default, Clone, PartialEq, Eq)]
pub struct TagsGroup {
    pub tag_type: String,
    pub tags: LenPrefixed<VarInt, Tags>,
}

impl Serializable for TagsGroup {
    fn read_from<R: io::Read>(buf: &mut R) -> Result<Self, Error> {
        Ok(TagsGroup {
            tag_type: Serializable::read_from(buf)?,
            tags: Serializable::read_from(buf)?,
        })
    }

    fn write_to<W: io::Write>(&self, _: &mut W) -> Result<(), Error> {
        unimplemented!()
    }
}

#[derive(Debug, Default, Clone, PartialEq)]
pub struct Trade {
    pub input_item_1: Option<nbt::NamedTag>,
    pub output_item: Option<nbt::NamedTag>,
    pub has_second_item: bool,
    pub input_item_2: Option<nbt::NamedTag>,
    pub trades_disabled: bool,
    pub tool_uses: i32,
    pub max_trade_uses: i32,
    pub xp: i32,
    pub special_price: i32,
    pub price_multiplier: f32,
    pub demand: Option<i32>,
}

impl Serializable for Trade {
    fn read_from<R: io::Read>(buf: &mut R) -> Result<Self, Error> {
        let protocol_version = super::current_protocol_version();

        Ok(Trade {
            input_item_1: Serializable::read_from(buf)?,
            output_item: Serializable::read_from(buf)?,
            has_second_item: Serializable::read_from(buf)?,
            input_item_2: Serializable::read_from(buf)?,
            trades_disabled: Serializable::read_from(buf)?,
            tool_uses: Serializable::read_from(buf)?,
            max_trade_uses: Serializable::read_from(buf)?,
            xp: Serializable::read_from(buf)?,
            special_price: Serializable::read_from(buf)?,
            price_multiplier: Serializable::read_from(buf)?,
            demand: if protocol_version >= 498 {
                Some(Serializable::read_from(buf)?)
            } else {
                None
            },
        })
    }

    fn write_to<W: io::Write>(&self, _: &mut W) -> Result<(), Error> {
        unimplemented!()
    }
}

#[derive(Debug, Default, Clone, PartialEq)]
pub struct CommandNode {
    pub flags: u8,
    pub children: LenPrefixed<VarInt, VarInt>,
    pub redirect_node: Option<VarInt>,
    pub name: Option<String>,
    pub parser: Option<String>,
    pub properties: Option<CommandProperty>,
    pub suggestions_type: Option<String>,
}

#[derive(Debug, Copy, Clone, Eq, PartialEq)]
enum CommandNodeType {
    Root,
    Literal,
    Argument,
}

#[derive(Debug, Clone, PartialEq)]
pub enum CommandProperty {
    Bool,
    Double {
        flags: u8,
        min: Option<f64>,
        max: Option<f64>,
    },
    Float {
        flags: u8,
        min: Option<f32>,
        max: Option<f32>,
    },
    Integer {
        flags: u8,
        min: Option<i32>,
        max: Option<i32>,
    },
    String {
        token_type: VarInt,
    },
    Entity {
        flags: u8,
    },
    Angle,
    GameProfile,
    BlockPos,
    ColumnPos,
    Time,
    Vec3,
    Vec2,
    BlockState,
    BlockPredicate,
    ItemStack,
    ItemPredicate,
    Color,
    Component,
    Message,
    Nbt,
    NbtPath,
    NbtTag,
    NbtCompoundTag,
    Objective,
    ObjectiveCriteria,
    Operation,
    Particle,
    Rotation,
    ScoreboardSlot,
    ScoreHolder {
        flags: u8,
    },
    Swizzle,
    Team,
    ItemSlot,
    ResourceLocation,
    MobEffect,
    Function,
    EntityAnchor,
    Range {
        decimals: bool,
    },
    IntRange,
    FloatRange,
    ItemEnchantment,
    EntitySummon,
    Dimension,
    UUID,
    ForgeModId,
    ForgeEnum {
        cls: String,
    },
}

impl Serializable for CommandNode {
    fn read_from<R: io::Read>(buf: &mut R) -> Result<Self, Error> {
        let flags: u8 = Serializable::read_from(buf)?;
        let children: LenPrefixed<VarInt, VarInt> = Serializable::read_from(buf)?;

        let node_type = match flags & 0x03 {
            0 => CommandNodeType::Root,
            1 => CommandNodeType::Literal,
            2 => CommandNodeType::Argument,
            _ => panic!("unrecognized command node type {}", flags & 0x03),
        };
        let _is_executable = flags & 0x04 != 0;
        let has_redirect = flags & 0x08 != 0;
        let has_suggestions_type = flags & 0x10 != 0;

        let redirect_node: Option<VarInt> = if has_redirect {
            Some(Serializable::read_from(buf)?)
        } else {
            None
        };

        let name: Option<String> =
            if node_type == CommandNodeType::Argument || node_type == CommandNodeType::Literal {
                Serializable::read_from(buf)?
            } else {
                None
            };
        let parser: Option<String> = if node_type == CommandNodeType::Argument {
            Serializable::read_from(buf)?
        } else {
            None
        };

        let properties: Option<CommandProperty> = if let Some(ref parse) = parser {
            Some(match parse.as_ref() {
                "brigadier:bool" => CommandProperty::Bool,
                "brigadier:double" => {
                    let flags = Serializable::read_from(buf)?;
                    let min = if flags & 0x01 != 0 {
                        Some(Serializable::read_from(buf)?)
                    } else {
                        None
                    };
                    let max = if flags & 0x02 != 0 {
                        Some(Serializable::read_from(buf)?)
                    } else {
                        None
                    };
                    CommandProperty::Double { flags, min, max }
                }
                "brigadier:float" => {
                    let flags = Serializable::read_from(buf)?;
                    let min = if flags & 0x01 != 0 {
                        Some(Serializable::read_from(buf)?)
                    } else {
                        None
                    };
                    let max = if flags & 0x02 != 0 {
                        Some(Serializable::read_from(buf)?)
                    } else {
                        None
                    };
                    CommandProperty::Float { flags, min, max }
                }
                "brigadier:integer" => {
                    let flags = Serializable::read_from(buf)?;
                    let min = if flags & 0x01 != 0 {
                        Some(Serializable::read_from(buf)?)
                    } else {
                        None
                    };
                    let max = if flags & 0x02 != 0 {
                        Some(Serializable::read_from(buf)?)
                    } else {
                        None
                    };
                    CommandProperty::Integer { flags, min, max }
                }
                "brigadier:string" => CommandProperty::String {
                    token_type: Serializable::read_from(buf)?,
                },
                "minecraft:entity" => CommandProperty::Entity {
                    flags: Serializable::read_from(buf)?,
                },
                "minecraft:angle" => CommandProperty::Angle,
                "minecraft:game_profile" => CommandProperty::GameProfile,
                "minecraft:block_pos" => CommandProperty::BlockPos,
                "minecraft:column_pos" => CommandProperty::ColumnPos,
                "minecraft:time" => CommandProperty::Time,
                "minecraft:vec3" => CommandProperty::Vec3,
                "minecraft:vec2" => CommandProperty::Vec2,
                "minecraft:block_state" => CommandProperty::BlockState,
                "minecraft:block_predicate" => CommandProperty::BlockPredicate,
                "minecraft:item_stack" => CommandProperty::ItemStack,
                "minecraft:item_predicate" => CommandProperty::ItemPredicate,
                "minecraft:color" => CommandProperty::Color,
                "minecraft:component" => CommandProperty::Component,
                "minecraft:message" => CommandProperty::Message,
                "minecraft:nbt" => CommandProperty::Nbt,
                "minecraft:nbt_path" => CommandProperty::NbtPath,
                "minecraft:nbt_tag" => CommandProperty::NbtTag,
                "minecraft:nbt_compound_tag" => CommandProperty::NbtCompoundTag,
                "minecraft:objective" => CommandProperty::Objective,
                "minecraft:objective_criteria" => CommandProperty::ObjectiveCriteria,
                "minecraft:operation" => CommandProperty::Operation,
                "minecraft:particle" => CommandProperty::Particle,
                "minecraft:rotation" => CommandProperty::Rotation,
                "minecraft:scoreboard_slot" => CommandProperty::ScoreboardSlot,
                "minecraft:score_holder" => CommandProperty::ScoreHolder {
                    flags: Serializable::read_from(buf)?,
                },
                "minecraft:swizzle" => CommandProperty::Swizzle,
                "minecraft:team" => CommandProperty::Team,
                "minecraft:item_slot" => CommandProperty::ItemSlot,
                "minecraft:resource_location" => CommandProperty::ResourceLocation,
                "minecraft:mob_effect" => CommandProperty::MobEffect,
                "minecraft:function" => CommandProperty::Function,
                "minecraft:entity_anchor" => CommandProperty::EntityAnchor,
                "minecraft:range" => CommandProperty::Range {
                    decimals: Serializable::read_from(buf)?,
                },
                "minecraft:int_range" => CommandProperty::IntRange,
                "minecraft:float_range" => CommandProperty::FloatRange,
                "minecraft:item_enchantment" => CommandProperty::ItemEnchantment,
                "minecraft:entity_summon" => CommandProperty::EntitySummon,
                "minecraft:dimension" => CommandProperty::Dimension,
                "minecraft:uuid" => CommandProperty::UUID,
                "forge:modid" => CommandProperty::ForgeModId,
                "forge:enum" => CommandProperty::ForgeEnum {
                    cls: Serializable::read_from(buf)?,
                },
                _ => panic!("unsupported command node parser {}", parse),
            })
        } else {
            None
        };

        let suggestions_type: Option<String> = if has_suggestions_type {
            Serializable::read_from(buf)?
        } else {
            None
        };

        Ok(CommandNode {
            flags,
            children,
            redirect_node,
            name,
            parser,
            properties,
            suggestions_type,
        })
    }

    fn write_to<W: io::Write>(&self, _: &mut W) -> Result<(), Error> {
        unimplemented!()
    }
}

#[derive(Debug, Clone, Default, PartialEq)]
pub struct NumberedSlot {
    pub slot_number: i16,
    pub slot_data: Option<item::Stack>,
}

impl Serializable for NumberedSlot {
    fn read_from<R: io::Read>(buf: &mut R) -> Result<Self, Error> {
        Ok(NumberedSlot {
            slot_number: Serializable::read_from(buf)?,
            slot_data: Serializable::read_from(buf)?,
        })
    }

    fn write_to<W: io::Write>(&self, buf: &mut W) -> Result<(), Error> {
        self.slot_number.write_to(buf)?;
        self.slot_data.write_to(buf)
    }
}<|MERGE_RESOLUTION|>--- conflicted
+++ resolved
@@ -2773,8 +2773,7 @@
     }
 }
 
-<<<<<<< HEAD
-#[derive(Debug, Default)]
+#[derive(Debug, Default, Clone, PartialEq)]
 pub struct BlockEntityAtPackedLocation {
     /// The packed section coordinates, calculated from ((blockX & 15) << 4) | (blockZ & 15)
     pub packed_xz: u8,
@@ -2802,10 +2801,7 @@
     }
 }
 
-#[derive(Debug, Default)]
-=======
 #[derive(Debug, Default, Clone, PartialEq)]
->>>>>>> 2e224a77
 pub struct EntityEquipment {
     pub slot: u8,
     pub item: Option<item::Stack>,
