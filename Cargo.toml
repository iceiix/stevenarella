[package]
name = "stevenarella"
version = "0.0.1"
authors = [ "Thinkofdeath <thinkofdeath@spigotmc.org>", "iceiix <ice_ix@protonmail.ch>" ]
edition = "2018"

[lib]
crate-type = ["cdylib", "rlib"]
path = "src/main.rs"

[profile.dev]
# Steven runs horrendously slow with no optimizations, and often freezes.
# However, building with full -O3 optimizations takes too long for a debug build.
# Use an -O1 optimization level strikes a good compromise between build and program performance.
opt-level = 1

[dependencies]
cfg-if = "0.1.2"
wasm-bindgen = "0.2.33"
sha-1 = "0.8.1"
<<<<<<< HEAD
glutin = { git = "https://github.com/iceiix/glutin", rev = "bb8ce243c8725411509b6ba359357530a26247e9" }
byteorder = "1.2.7"
serde = "1.0.88"
serde_json = "1.0.38"
=======
glutin = { git = "https://github.com/tomaka/glutin", rev = "23b3b101e554e521f38c1179f90d3d2f278b857c" }
byteorder = "1.2.7"
reqwest = "0.9.10"
serde = "1.0.89"
serde_json = "1.0.39"
>>>>>>> d4e3f9f3
flate2 = { version = "1.0.6", features = ["rust_backend"], default-features = false }
zip = { version = "0.5.0", features = ["deflate"], default-features = false }
image = "0.21.0"
rand = "0.5.5"
hex = "0.3.2"
base64 = "0.10.1"
log = { version = "0.4.6", features = ["std"] }
cgmath = "0.16.1"
lazy_static = "1.3.0"
collision = "0.19.0"
aes = "0.3.2"
cfb8 = "0.3.1"
rsa_public_encrypt_pkcs1 = "0.2.0"
clipboard = { git = "https://github.com/aweinstock314/rust-clipboard", rev = "07d080be58a361a5bbdb548fafe9449843d968be" }
# clippy = "*"

[target.'cfg(not(target_arch = "wasm32"))'.dependencies]
reqwest = "0.9.10"

[target.'cfg(target_arch = "wasm32")'.dependencies]
console_error_panic_hook = "0.1.1"

[dependencies.steven_gl]
path = "./gl"
version = "0"

[dependencies.steven_resources]
path = "./resources"
version = "0"

[dependencies.steven_blocks]
path = "./blocks"
version = "0"

[dependencies.steven_shared]
path = "./shared"
version = "0"<|MERGE_RESOLUTION|>--- conflicted
+++ resolved
@@ -18,18 +18,10 @@
 cfg-if = "0.1.2"
 wasm-bindgen = "0.2.33"
 sha-1 = "0.8.1"
-<<<<<<< HEAD
 glutin = { git = "https://github.com/iceiix/glutin", rev = "bb8ce243c8725411509b6ba359357530a26247e9" }
 byteorder = "1.2.7"
-serde = "1.0.88"
-serde_json = "1.0.38"
-=======
-glutin = { git = "https://github.com/tomaka/glutin", rev = "23b3b101e554e521f38c1179f90d3d2f278b857c" }
-byteorder = "1.2.7"
-reqwest = "0.9.10"
 serde = "1.0.89"
 serde_json = "1.0.39"
->>>>>>> d4e3f9f3
 flate2 = { version = "1.0.6", features = ["rust_backend"], default-features = false }
 zip = { version = "0.5.0", features = ["deflate"], default-features = false }
 image = "0.21.0"
