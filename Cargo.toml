--- conflicted
+++ resolved
@@ -38,12 +38,8 @@
 aes = "0.3.2"
 cfb8 = "0.3.2"
 rsa_public_encrypt_pkcs1 = "0.2.0"
-<<<<<<< HEAD
-clipboard = "0.5.0"
 structopt = "0.2.14"
-=======
 clipboard = { git = "https://github.com/aweinstock314/rust-clipboard", rev = "07d080be58a361a5bbdb548fafe9449843d968be" }
->>>>>>> 6322cf8b
 # clippy = "*"
 
 [target.'cfg(not(target_arch = "wasm32"))'.dependencies]
