[package]
name = "stevenarella"
version = "0.0.1"
authors = [ "Thinkofdeath <thinkofdeath@spigotmc.org>", "iceiix <ice_ix@protonmail.ch>" ]
edition = "2018"
description = "Multi-protocol multi-platform Minecraft-compatible client"
repository = "https://github.com/iceiix/stevenarella"
license = "MIT/Apache-2.0"

[lib]
crate-type = ["cdylib", "rlib"]
path = "src/main.rs"

[profile.dev]
# Steven runs horrendously slow with no optimizations, and often freezes.
# However, building with full -O3 optimizations takes too long for a debug build.
# Use an -O1 optimization level strikes a good compromise between build and program performance.
opt-level = 1

[dependencies]
cfg-if = "0.1.9"
wasm-bindgen = "0.2.44"
glutin = { git = "https://github.com/iceiix/glutin", rev = "1e48d3216ed692596983a7b053caf8c73e6bbf22" }
byteorder = "1.2.7"
serde = "1.0.91"
serde_json = "1.0.39"
flate2 = { version = "1.0.7", features = ["rust_backend"], default-features = false }
zip = { version = "0.5.2", features = ["deflate"], default-features = false }
image = "0.21.1"
rand = "0.6.5"
rand_xorshift = "0.1.1"
base64 = "0.10.1"
log = { version = "0.4.6", features = ["std"] }
cgmath = "0.17.0"
lazy_static = "1.3.0"
collision = "0.20.1"
rsa_public_encrypt_pkcs1 = "0.2.0"
structopt = "0.2.14"
clipboard = { git = "https://github.com/aweinstock314/rust-clipboard", rev = "07d080be58a361a5bbdb548fafe9449843d968be" }
# clippy = "*"

[target.'cfg(not(target_arch = "wasm32"))'.dependencies]
reqwest = "0.9.17"

[target.'cfg(target_arch = "wasm32")'.dependencies]
console_error_panic_hook = "0.1.1"
web-sys = { version = "0.3.22", features = [ "console" ]}

[dependencies.steven_gl]
path = "./gl"
version = "0"

[dependencies.steven_resources]
path = "./resources"
version = "0"

[dependencies.steven_blocks]
path = "./blocks"
version = "0"

<<<<<<< HEAD
[dependencies.steven_protocol]
path = "./protocol"
=======
[dependencies.steven_shared]
path = "./shared"
version = "0"

[dependencies.std_or_web]
path = "./std_or_web"
>>>>>>> 0fbcb192
version = "0"<|MERGE_RESOLUTION|>--- conflicted
+++ resolved
@@ -58,15 +58,10 @@
 path = "./blocks"
 version = "0"
 
-<<<<<<< HEAD
 [dependencies.steven_protocol]
 path = "./protocol"
-=======
-[dependencies.steven_shared]
-path = "./shared"
 version = "0"
 
 [dependencies.std_or_web]
 path = "./std_or_web"
->>>>>>> 0fbcb192
 version = "0"