--- conflicted
+++ resolved
@@ -15,20 +15,14 @@
 # Steven runs horrendously slow with no optimizations, and often freezes.
 # However, building with full -O3 optimizations takes too long for a debug build.
 # Use an -O1 optimization level strikes a good compromise between build and program performance.
-#opt-level = 1
+opt-level = 1
 
 [dependencies]
 cfg-if = "0.1.9"
 wasm-bindgen = "0.2.44"
 sha-1 = "0.8.2"
-<<<<<<< HEAD
-glutin = "=0.22.0-alpha5"
-glow = { git = "https://github.com/grovesNL/glow", rev = "666a7529d0f48a05b32deb919668cd172b0adc94" }
-byteorder = "1.3.2"
-=======
 glutin = "0.22.0"
 byteorder = "1.3.4"
->>>>>>> 3f35673c
 serde = "1.0.104"
 serde_json = "1.0.55"
 flate2 = { version = "1.0.14", features = ["rust_backend"], default-features = false }
@@ -53,6 +47,10 @@
 stdweb = "0.4.20"
 winit = { version = "0.20.0", features = [ "stdweb" ]}
 
+[dependencies.steven_gl]
+path = "./gl"
+version = "0"
+
 [dependencies.steven_resources]
 path = "./resources"
 version = "0"
