[package]
name = "stevenarella"
version = "0.0.1"
authors = [ "Thinkofdeath <thinkofdeath@spigotmc.org>", "iceiix <ice_ix@protonmail.ch>" ]
edition = "2018"
description = "Multi-protocol multi-platform Minecraft-compatible client"
repository = "https://github.com/iceiix/stevenarella"
license = "MIT/Apache-2.0"

[lib]
crate-type = ["cdylib", "rlib"]
path = "src/main.rs"

[profile.dev]
# Steven runs horrendously slow with no optimizations, and often freezes.
# However, building with full -O3 optimizations takes too long for a debug build.
# Use an -O1 optimization level strikes a good compromise between build and program performance.
opt-level = 1

[dependencies]
cfg-if = "0.1.9"
wasm-bindgen = "0.2.44"
sha-1 = "0.8.2"
<<<<<<< HEAD
glutin = "0.22.0"
byteorder = "1.3.2"
=======
glutin = "=0.22.0-alpha5"
byteorder = "1.3.4"
>>>>>>> a42d9a67
serde = "1.0.104"
serde_json = "1.0.55"
flate2 = { version = "1.0.14", features = ["rust_backend"], default-features = false }
zip = { version = "0.5.6", features = ["deflate"], default-features = false }
image = "0.22.4"
rand = "0.7.3"
rand_pcg = "0.2.1"
base64 = "0.12.2"
log = { version = "0.4.8", features = ["std"] }
cgmath = "0.17.0"
lazy_static = "1.4.0"
collision = "0.20.1"
rsa_public_encrypt_pkcs1 = "0.2.0"
structopt = "0.3.15"
clipboard = "0.5.0"
# clippy = "*"

[target.'cfg(not(target_arch = "wasm32"))'.dependencies]
reqwest = { version = "0.10.6", features = [ "blocking" ]}

[target.'cfg(target_arch = "wasm32")'.dependencies]
stdweb = "0.4.20"
winit = { version = "0.20.0", features = [ "stdweb" ]}

[dependencies.steven_gl]
path = "./gl"
version = "0"

[dependencies.steven_resources]
path = "./resources"
version = "0"

[dependencies.steven_blocks]
path = "./blocks"
version = "0"

[dependencies.steven_shared]
path = "./shared"
version = "0"

[dependencies.steven_protocol]
path = "./protocol"
version = "0"

[dependencies.std_or_web]
path = "./std_or_web"
version = "0"<|MERGE_RESOLUTION|>--- conflicted
+++ resolved
@@ -21,13 +21,8 @@
 cfg-if = "0.1.9"
 wasm-bindgen = "0.2.44"
 sha-1 = "0.8.2"
-<<<<<<< HEAD
 glutin = "0.22.0"
-byteorder = "1.3.2"
-=======
-glutin = "=0.22.0-alpha5"
 byteorder = "1.3.4"
->>>>>>> a42d9a67
 serde = "1.0.104"
 serde_json = "1.0.55"
 flate2 = { version = "1.0.14", features = ["rust_backend"], default-features = false }
