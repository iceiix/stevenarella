#![recursion_limit = "600"]

extern crate steven_shared as shared;

use crate::shared::{Axis, Direction, Position};
use cgmath::Point3;
use collision::Aabb3;
use lazy_static::lazy_static;
use std::collections::HashMap;

pub mod material;
pub use self::material::Material;

pub use self::Block::*;

pub trait WorldAccess {
    fn get_block(&self, pos: Position) -> Block;
}

#[doc(hidden)]
#[macro_export]
macro_rules! create_ids {
    ($t:ty, ) => ();
    ($t:ty, prev($prev:ident), $name:ident) => (
        #[allow(non_upper_case_globals)]
        pub const $name: $t = $prev + 1;
    );
    ($t:ty, prev($prev:ident), $name:ident, $($n:ident),+) => (
        #[allow(non_upper_case_globals)]
        pub const $name: $t = $prev + 1;
        create_ids!($t, prev($name), $($n),+);
    );
    ($t:ty, $name:ident, $($n:ident),+) => (
        #[allow(non_upper_case_globals)]
        pub const $name: $t = 0;
        create_ids!($t, prev($name), $($n),+);
    );
    ($t:ty, $name:ident) => (
        #[allow(non_upper_case_globals)]
        pub const $name: $t = 0;
    );
}

struct VanillaIDMap {
    flat: Vec<Option<Block>>,
    hier: Vec<Option<Block>>,
    modded: HashMap<String, [Option<Block>; 16]>,
}

macro_rules! define_blocks {
    (
        $(
            $name:ident {
                $(modid $modid:expr,)?
                props {
                    $(
                        $fname:ident : $ftype:ty = [$($val:expr),+],
                    )*
                },
                $(data $datafunc:expr,)?
                $(offset $offsetfunc:expr,)?
                $(material $mat:expr,)?
                model $model:expr,
                $(variant $variant:expr,)?
                $(tint $tint:expr,)?
                $(collision $collision:expr,)?
                $(update_state ($world:ident, $pos:ident) => $update_state:expr,)?
                $(multipart ($mkey:ident, $mval:ident) => $multipart:expr,)?
            }
        )+
    ) => (
        #[derive(Debug, Clone, Copy, PartialEq, Eq, Hash)]
        pub enum Block {
            $(
                $name {
                    $(
                        $fname : $ftype,
                    )?
                },
            )+
        }
        mod internal_ids {
            create_ids!(usize, $($name),+);
        }

        impl Block {
            #[allow(unused_variables, unreachable_code)]
            pub fn get_internal_id(&self) -> usize {
                match *self {
                    $(
                        Block::$name {
                            $($fname,)?
                        } => {
                            internal_ids::$name
                        }
                    )+
                }
            }

            #[allow(unused_variables, unreachable_code)]
            pub fn get_hierarchical_data(&self) -> Option<usize> {
                match *self {
                    $(
                        Block::$name {
                            $($fname,)?
                        } => {
                            $(
                                let data: Option<usize> = ($datafunc).map(|v| v);
                                return data;
                            )?
                            Some(0)
                        }
                    )+
                }
            }

            #[allow(unused_variables, unreachable_code)]
            pub fn get_flat_offset(&self) -> Option<usize> {
                match *self {
                    $(
                        Block::$name {
                            $($fname,)?
                        } => {
                            $(
                                let offset: Option<usize> = ($offsetfunc).map(|v| v);
                                return offset;
                            )?
                            $(
                                let data: Option<usize> = ($datafunc).map(|v| v);
                                return data;
                            )?
                            Some(0)
                        }
                    )+
                }
            }

            #[allow(unused_variables, unreachable_code)]
            pub fn get_modid(&self) -> Option<&str> {
                match *self {
                    $(
                        Block::$name {
                            $($fname,)?
                        } => {
                            $(
                                return Some($modid);
                            )?
                            None
                        }
                    )+
                }
            }

            pub fn by_vanilla_id(id: usize, protocol_version: i32, modded_block_ids: &HashMap<usize, String>) -> Block {
                if protocol_version >= 404 {
                    VANILLA_ID_MAP.flat.get(id).and_then(|v| *v).unwrap_or(Block::Missing{})
                    // TODO: support modded 1.13.2+ blocks after https://github.com/iceiix/stevenarella/pull/145
                } else {
                    if let Some(block) = VANILLA_ID_MAP.hier.get(id).and_then(|v| *v) {
                        block
                    } else {
                        let data = id & 0xf;

                        if let Some(name) = modded_block_ids.get(&(id >> 4)) {
                            if let Some(blocks_by_data) = VANILLA_ID_MAP.modded.get(name) {
                                blocks_by_data[data].unwrap_or(Block::Missing{})
                            } else {
                                //info!("Modded block not supported yet: {}:{} -> {}", id >> 4, data, name);
                                Block::Missing{}
                            }
                        } else {
                            Block::Missing{}
                        }
                    }
                }
            }

            #[allow(unused_variables, unreachable_code)]
            pub fn get_material(&self) -> Material {
                match *self {
                    $(
                        Block::$name {
                            $($fname,)?
                        } => {
                            $(return $mat;)?
                            material::SOLID
                        }
                    )+
                }
            }

            #[allow(unused_variables)]
            pub fn get_model(&self) -> (String, String) {
                match *self {
                    $(
                        Block::$name {
                            $($fname,)?
                        } => {
                            let parts = $model;
                            (String::from(parts.0), String::from(parts.1))
                        }
                    )+
                }
            }

            #[allow(unused_variables, unreachable_code)]
            pub fn get_model_variant(&self) -> String {
                match *self {
                    $(
                        Block::$name {
                            $($fname,)?
                        } => {
<<<<<<< HEAD
                            $(return String::from($variant);)*
                            //"normal".to_owned()
                            "".to_owned()
=======
                            $(return String::from($variant);)?
                            "normal".to_owned()
>>>>>>> 3f35673c
                        }
                    )+
                }
            }

            #[allow(unused_variables, unreachable_code)]
            pub fn get_tint(&self) -> TintType {
                match *self {
                    $(
                        Block::$name {
                            $($fname,)?
                        } => {
                            $(return $tint;)?
                            TintType::Default
                        }
                    )+
                }
            }

            #[allow(unused_variables, unreachable_code)]
            pub fn get_collision_boxes(&self) -> Vec<Aabb3<f64>> {
                match *self {
                    $(
                        Block::$name {
                            $($fname,)?
                        } => {
                            $(return $collision;)?
                            vec![Aabb3::new(
                                Point3::new(0.0, 0.0, 0.0),
                                Point3::new(1.0, 1.0, 1.0)
                            )]
                        }
                    )+
                }
            }

            #[allow(unused_variables, unreachable_code)]
            pub fn update_state<W: WorldAccess>(&self, world: &W, pos: Position) -> Block {
                match *self {
                    $(
                        Block::$name {
                            $($fname,)?
                        } => {
                            $(
                                let $world = world;
                                let $pos = pos;
                                return $update_state;
                            )?
                            Block::$name {
                                $($fname: $fname,)?
                            }
                        }
                    )+
                }
            }

            #[allow(unused_variables, unreachable_code)]
            pub fn match_multipart(&self, key: &str, val: &str) -> bool {
                match *self {
                    $(
                        Block::$name {
                            $($fname,)?
                        } => {
                            $(
                                let $mkey = key;
                                let $mval = val;
                                return $multipart;
                            )?
                            false
                        }
                    )+
                }
            }
        }

        mod block_registration_functions {
            use super::*;
            $(
                #[allow(non_snake_case)]
                pub fn $name(
                    blocks_flat: &mut Vec<Option<Block>>,
                    blocks_hier: &mut Vec<Option<Block>>,
                    blocks_modded: &mut HashMap<String, [Option<Block>; 16]>,
                    flat_id: &mut usize,
                    last_internal_id: &mut usize,
                    hier_block_id: &mut usize,
                    ) {
                    #[allow(non_camel_case_types, dead_code)]
                    struct CombinationIter<$($fname),*> {
                        first: bool,
                        finished: bool,
                        state: CombinationIterState<$($fname),*>,
                        orig: CombinationIterOrig<$($fname),*>,
                        current: CombinationIterCurrent,
                    }
                    #[allow(non_camel_case_types)]
                    struct CombinationIterState<$($fname),*> {
                        $($fname: $fname,)?
                    }
                    #[allow(non_camel_case_types)]
                    struct CombinationIterOrig<$($fname),*> {
                        $($fname: $fname,)?
                    }
                    #[allow(non_camel_case_types)]
                    struct CombinationIterCurrent {
                        $($fname: $ftype,)?
                    }

                    #[allow(non_camel_case_types)]
                    impl <$($fname : Iterator<Item=$ftype> + Clone),*> Iterator for CombinationIter<$($fname),*> {
                        type Item = Block;

                        #[allow(unused_mut, unused_variables, unreachable_code, unused_assignments, clippy::never_loop)]
                        fn next(&mut self) -> Option<Self::Item> {
                            if self.finished {
                                return None;
                            }
                            if self.first {
                                self.first = false;
                                return Some(Block::$name {
                                    $(
                                        $fname: self.current.$fname,
                                    )?
                                });
                            }
                            let mut has_value = false;
                            loop {
                                $(
                                    if let Some(val) = self.state.$fname.next() {
                                        self.current.$fname = val;
                                        has_value = true;
                                        break;
                                    }
                                    self.state.$fname = self.orig.$fname.clone();
                                    self.current.$fname = self.state.$fname.next().unwrap();
                                )?
                                self.finished = true;
                                return None;
                            }
                            if has_value {
                                Some(Block::$name {
                                    $(
                                        $fname: self.current.$fname,
                                    )?
                                })
                            } else {
                                None
                            }
                        }
                    }
                    #[allow(non_camel_case_types)]
                    impl <$($fname : Iterator<Item=$ftype> + Clone),*> CombinationIter<$($fname),*> {
                        #[allow(clippy::too_many_arguments)]
                        fn new($(mut $fname:$fname),*) -> CombinationIter<$($fname),*> {
                            CombinationIter {
                                finished: false,
                                first: true,
                                orig: CombinationIterOrig {
                                    $($fname: $fname.clone(),)?
                                },
                                current: CombinationIterCurrent {
                                    $($fname: $fname.next().unwrap(),)?
                                },
                                state: CombinationIterState {
                                    $($fname: $fname,)?
                                }
                            }
                        }
                    }
                    let iter = CombinationIter::new(
                        $({
                            let vals = vec![$($val),+];
                            vals.into_iter()
                        }),*
                    );
                    let mut last_offset: isize = -1;
                    for block in iter {
                        let internal_id = block.get_internal_id();
                        let hier_data: Option<usize> = block.get_hierarchical_data();
                        if let Some(modid) = block.get_modid() {
                            let hier_data = hier_data.unwrap();
                            if !(*blocks_modded).contains_key(modid) {
                                (*blocks_modded).insert(modid.to_string(), [None; 16]);
                            }
                            let block_from_data = (*blocks_modded).get_mut(modid).unwrap();
                            block_from_data[hier_data] = Some(block);
                            continue
                        }

                        let vanilla_id =
                            if let Some(hier_data) = hier_data {
                                if internal_id != *last_internal_id {
                                    *hier_block_id += 1;
                                }
                                *last_internal_id = internal_id;
                                Some((*hier_block_id << 4) + hier_data)
                            } else {
                                None
                            };

                        let offset = block.get_flat_offset();
                        if let Some(offset) = offset {
                            let id = *flat_id + offset;
                            /*
                            if let Some(vanilla_id) = vanilla_id {
                                debug!("{} block state = {:?} hierarchical {}:{} offset={}", id, block, vanilla_id >> 4, vanilla_id & 0xF, offset);
                            } else {
                                debug!("{} block state = {:?} hierarchical none, offset={}", id, block, offset);
                            }
                            */
                            if offset as isize > last_offset {
                                last_offset = offset as isize;
                            }

                            if (*blocks_flat).len() <= id {
                                (*blocks_flat).resize(id + 1, None);
                            }
                            if (*blocks_flat)[id].is_none() {
                                (*blocks_flat)[id] = Some(block);
                            } else {
                                panic!(
                                    "Tried to register {:#?} to {} but {:#?} was already registered",
                                    block,
                                    id,
                                    (*blocks_flat)[id]
                                );
                            }
                        }

                        if let Some(vanilla_id) = vanilla_id {
                            /*
                            if offset.is_none() {
                                debug!("(no flat) block state = {:?} hierarchical {}:{}", block, vanilla_id >> 4, vanilla_id & 0xF);
                            }
                            */

                            if (*blocks_hier).len() <= vanilla_id {
                                (*blocks_hier).resize(vanilla_id + 1, None);
                            }
                            if (*blocks_hier)[vanilla_id].is_none() {
                                (*blocks_hier)[vanilla_id] = Some(block);
                            } else {
                                panic!(
                                    "Tried to register {:#?} to {} but {:#?} was already registered",
                                    block,
                                    vanilla_id,
                                    (*blocks_hier)[vanilla_id]
                                );
                            }
                        }
                    }

                    #[allow(unused_assignments)]
                    {
                        *flat_id += (last_offset + 1) as usize;
                    }
                }
            )+
        }

        lazy_static! {
            static ref VANILLA_ID_MAP: VanillaIDMap = {
                let mut blocks_flat = vec![];
                let mut blocks_hier = vec![];
                let mut blocks_modded: HashMap<String, [Option<Block>; 16]> = HashMap::new();
                let mut flat_id = 0;
                let mut last_internal_id = 0;
                let mut hier_block_id = 0;

                $(
                    block_registration_functions::$name(&mut blocks_flat,
                                                        &mut blocks_hier,
                                                        &mut blocks_modded,
                                                        &mut flat_id,
                                                        &mut last_internal_id,
                                                        &mut hier_block_id);
                )+

                VanillaIDMap { flat: blocks_flat, hier: blocks_hier, modded: blocks_modded }
            };
        }
    );
}

#[derive(Clone, Copy)]
pub enum TintType {
    Default,
    Color { r: u8, g: u8, b: u8 },
    Grass,
    Foliage,
}

define_blocks! {
    Air {
        props {},
        material material::Material {
            collidable: false,
            .. material::INVISIBLE
        },
        model { ("minecraft", "air") },
        collision vec![],
    }
    Stone {
        props {
            variant: StoneVariant = [
                StoneVariant::Normal,
                StoneVariant::Granite,
                StoneVariant::SmoothGranite,
                StoneVariant::Diorite,
                StoneVariant::SmoothDiorite,
                StoneVariant::Andesite,
                StoneVariant::SmoothAndesite
            ],
        },
        data Some(variant.data()),
        model { ("minecraft", variant.as_string() ) },
    }
    Grass {
        props {
            snowy: bool = [false, true],
        },
        data { if snowy { None } else { Some(0) } },
        offset { if snowy { Some(0) } else { Some(1) } },
        model { ("minecraft", "grass") },
        variant format!("snowy={}", snowy),
        tint TintType::Grass,
        update_state (world, pos) => Block::Grass{snowy: is_snowy(world, pos)},
    }
    Dirt {
        props {
            snowy: bool = [false, true],
            variant: DirtVariant = [
                DirtVariant::Normal,
                DirtVariant::Coarse,
                DirtVariant::Podzol
            ],
        },
        data if !snowy { Some(variant.data()) } else { None },
        offset {
            if variant == DirtVariant::Podzol {
                Some(variant.data() + if snowy { 0 } else { 1 })
            } else {
                if snowy {
                    None
                } else {
                    Some(variant.data())
                }
            }
        },
        model { ("minecraft", variant.as_string()) },
        variant {
            if variant == DirtVariant::Podzol {
                format!("snowy={}", snowy)
            } else {
                "normal".to_owned()
            }
        },
        update_state (world, pos) => if variant == DirtVariant::Podzol {
            Block::Dirt{snowy: is_snowy(world, pos), variant: variant}
        } else {
            Block::Dirt{snowy: snowy, variant: variant}
        },
    }
    Cobblestone {
        props {},
        model { ("minecraft", "cobblestone") },
    }
    Planks {
        props {
            variant: TreeVariant = [
                TreeVariant::Oak,
                TreeVariant::Spruce,
                TreeVariant::Birch,
                TreeVariant::Jungle,
                TreeVariant::Acacia,
                TreeVariant::DarkOak
            ],
        },
        data Some(variant.plank_data()),
        model { ("minecraft", format!("{}_planks", variant.as_string()) ) },
    }
    Sapling {
        props {
            variant: TreeVariant = [
                TreeVariant::Oak,
                TreeVariant::Spruce,
                TreeVariant::Birch,
                TreeVariant::Jungle,
                TreeVariant::Acacia,
                TreeVariant::DarkOak
            ],
            stage: u8 = [0, 1],
        },
        data Some(variant.plank_data() | ((stage as usize) << 3)),
        offset Some((variant.plank_data() << 1) | (stage as usize)),
        material material::NON_SOLID,
        model { ("minecraft", format!("{}_sapling", variant.as_string()) ) },
        variant format!("stage={}", stage),
        collision vec![],
    }
    Bedrock {
        props {},
        model { ("minecraft", "bedrock") },
    }
    FlowingWater {
        props {
            level: u8 = [0, 1, 2, 3, 4, 5, 6, 7, 8, 9, 10, 11, 12, 13, 14, 15],
        },
        data Some(level as usize),
        offset None,
        material Material {
            absorbed_light: 2,
            ..material::TRANSPARENT
        },
        model { ("minecraft", "flowing_water") },
        collision vec![],
    }
    Water {
        props {
            level: u8 = [0, 1, 2, 3, 4, 5, 6, 7, 8, 9, 10, 11, 12, 13, 14, 15],
        },
        data Some(level as usize),
        material Material {
            absorbed_light: 2,
            ..material::TRANSPARENT
        },
        model { ("minecraft", "water") },
        collision vec![],
    }
    FlowingLava {
        props {
            level: u8 = [0, 1, 2, 3, 4, 5, 6, 7, 8, 9, 10, 11, 12, 13, 14, 15],
        },
        data Some(level as usize),
        offset None,
        material Material {
            absorbed_light: 15,
            emitted_light: 15,
            ..material::NON_SOLID
        },
        model { ("minecraft", "flowing_lava") },
        collision vec![],
    }
    Lava {
        props {
            level: u8 = [0, 1, 2, 3, 4, 5, 6, 7, 8, 9, 10, 11, 12, 13, 14, 15],
        },
        data Some(level as usize),
        material Material {
            absorbed_light: 15,
            emitted_light: 15,
            ..material::NON_SOLID
        },
        model { ("minecraft", "lava") },
        collision vec![],
    }
    Sand {
        props {
            red: bool = [false, true],
        },
        data Some(if red { 1 } else { 0 }),
        model { ("minecraft", if red { "red_sand" } else { "sand" } ) },
    }
    Gravel {
        props {},
        model { ("minecraft", "gravel") },
    }
    GoldOre {
        props {},
        model { ("minecraft", "gold_ore") },
    }
    IronOre {
        props {},
        model { ("minecraft", "iron_ore") },
    }
    CoalOre {
        props {},
        model { ("minecraft", "coal_ore") },
    }
    Log {
        props {
            variant: TreeVariant = [
                TreeVariant::Oak,
                TreeVariant::Spruce,
                TreeVariant::Birch,
                TreeVariant::Jungle,
                TreeVariant::Acacia,
                TreeVariant::DarkOak,
                TreeVariant::StrippedSpruce,
                TreeVariant::StrippedBirch,
                TreeVariant::StrippedJungle,
                TreeVariant::StrippedAcacia,
                TreeVariant::StrippedDarkOak,
                TreeVariant::StrippedOak
            ],
            axis: Axis = [Axis::Y, Axis::Z, Axis::X, Axis::None],
        },
        data match variant {
            TreeVariant::Oak | TreeVariant::Spruce | TreeVariant::Birch | TreeVariant::Jungle =>
                Some(variant.data() | (axis.index() << 2)),
            _ => None,
        },
        offset match axis {
            Axis::None => None,
            Axis::X => Some(variant.offset() * 3 + 0),
            Axis::Y => Some(variant.offset() * 3 + 1),
            Axis::Z => Some(variant.offset() * 3 + 2),
        },
        model { ("minecraft", format!("{}_log", variant.as_string()) ) },
        variant format!("axis={}", axis.as_string()),
    }
    Wood {
        props {
            variant: TreeVariant = [
                TreeVariant::Oak,
                TreeVariant::Spruce,
                TreeVariant::Birch,
                TreeVariant::Jungle,
                TreeVariant::Acacia,
                TreeVariant::DarkOak,
                TreeVariant::StrippedSpruce,
                TreeVariant::StrippedBirch,
                TreeVariant::StrippedJungle,
                TreeVariant::StrippedAcacia,
                TreeVariant::StrippedDarkOak,
                TreeVariant::StrippedOak
            ],
            axis: Axis = [Axis::X, Axis::Y, Axis::Z],
        },
        data None::<usize>,
        offset Some(variant.offset() * 3 + axis.index()),
        model { ("minecraft", format!("{}_wood", variant.as_string()) ) },
        variant format!("axis={}", axis.as_string()),
    }
    Leaves {
        props {
            variant: TreeVariant = [
                TreeVariant::Oak,
                TreeVariant::Spruce,
                TreeVariant::Birch,
                TreeVariant::Jungle,
                TreeVariant::Acacia,
                TreeVariant::DarkOak
            ],
            decayable: bool = [false, true],
            check_decay: bool = [false, true],
            distance: u8 = [1, 2, 3, 4, 5, 6, 7],
        },
        data match variant {
            TreeVariant::Oak | TreeVariant::Spruce | TreeVariant::Birch | TreeVariant::Jungle =>
                if distance == 1 {
                    Some(variant.data()
                          | (if decayable { 0x4 } else { 0x0 })
                          | (if check_decay { 0x8 } else { 0x0 }))
                } else {
                    None
                },
            _ => None,
        },
        offset if check_decay {
            None
        } else {
            Some(variant.offset() * (7 * 2) + ((distance as usize - 1) << 1) | (if decayable { 0 } else { 1 }))
        },
        material material::LEAVES,
        model { ("minecraft", format!("{}_leaves", variant.as_string()) ) },
        tint TintType::Foliage,
    }
    Sponge {
        props {
            wet: bool = [false, true],
        },
        data Some(if wet { 1 } else { 0 }),
        model { ("minecraft", "sponge") },
        variant format!("wet={}", wet),
    }
    Glass {
        props {},
        material material::NON_SOLID,
        model { ("minecraft", "glass") },
    }
    LapisOre {
        props {},
        model { ("minecraft", "lapis_ore") },
    }
    LapisBlock {
        props {},
        model { ("minecraft", "lapis_block") },
    }
    Dispenser {
        props {
            facing: Direction = [
                Direction::Up,
                Direction::Down,
                Direction::North,
                Direction::South,
                Direction::West,
                Direction::East
            ],
            triggered: bool = [false, true],
        },
        data Some(facing.index() | (if triggered { 0x8 } else { 0x0 })),
        offset Some((facing.offset() << 1) | (if triggered { 0 } else { 1 })),
        model { ("minecraft", "dispenser") },
        variant format!("facing={}", facing.as_string()),
    }
    Sandstone {
        props {
            variant: SandstoneVariant = [
                SandstoneVariant::Normal,
                SandstoneVariant::Chiseled,
                SandstoneVariant::Smooth
            ],
        },
        data Some(variant.data()),
        model { ("minecraft", variant.as_string() ) },
    }
    NoteBlock {
        props {
            instrument: NoteBlockInstrument = [
                NoteBlockInstrument::Harp,
                NoteBlockInstrument::BaseDrum,
                NoteBlockInstrument::Snare,
                NoteBlockInstrument::Hat,
                NoteBlockInstrument::Bass,
                NoteBlockInstrument::Flute,
                NoteBlockInstrument::Bell,
                NoteBlockInstrument::Guitar,
                NoteBlockInstrument::Chime,
                NoteBlockInstrument::Xylophone
            ],
            note: u8 = [0, 1, 2, 3, 4, 5, 6, 7, 8, 9, 10, 11, 12, 13, 14, 15, 16, 17, 18, 19, 20, 21, 22, 23, 24],
            powered: bool = [true, false],
        },
        data if instrument == NoteBlockInstrument::Harp && note == 0 && powered { Some(0) } else { None },
        offset Some(instrument.offset() * (25 * 2) + ((note as usize) << 1) + if powered { 0 } else { 1 }),
        model { ("minecraft", "noteblock") },
    }
    Bed {
        props {
            color: ColoredVariant = [
                ColoredVariant::White,
                ColoredVariant::Orange,
                ColoredVariant::Magenta,
                ColoredVariant::LightBlue,
                ColoredVariant::Yellow,
                ColoredVariant::Lime,
                ColoredVariant::Pink,
                ColoredVariant::Gray,
                ColoredVariant::Silver,
                ColoredVariant::Cyan,
                ColoredVariant::Purple,
                ColoredVariant::Blue,
                ColoredVariant::Brown,
                ColoredVariant::Green,
                ColoredVariant::Red,
                ColoredVariant::Black
            ],
            facing: Direction = [
                Direction::North,
                Direction::South,
                Direction::West,
                Direction::East
            ],
            occupied: bool = [false, true],
            part: BedPart = [BedPart::Head, BedPart::Foot],
        },
        data if color != ColoredVariant::White { None } else { Some(facing.horizontal_index()
                  | (if occupied { 0x4 } else { 0x0 })
                  | (if part == BedPart::Head { 0x8 } else { 0x0 }))},
        offset Some(color.data() * (2 * 2 * 4)
                  + (facing.horizontal_offset() * (2 * 2))
                  + (if occupied { 0 } else { 2 })
                  + (if part == BedPart::Head { 0 } else { 1 })),
        material material::NON_SOLID,
        model { ("minecraft", "bed") },
        variant format!("facing={},part={}", facing.as_string(), part.as_string()),
        collision vec![Aabb3::new(Point3::new(0.0, 0.0, 0.0), Point3::new(1.0, 9.0/16.0, 1.0))],
    }
    GoldenRail {
        props {
            powered: bool = [false, true],
            shape: RailShape = [
                RailShape::NorthSouth,
                RailShape::EastWest,
                RailShape::AscendingNorth,
                RailShape::AscendingSouth,
                RailShape::AscendingEast,
                RailShape::AscendingWest
            ],
        },
        data Some(shape.data() | (if powered { 0x8 } else { 0x0 })),
        offset Some(shape.data() + (if powered { 0 } else { 6 })),
        material material::NON_SOLID,
        model { ("minecraft", "golden_rail") },
        variant format!("powered={},shape={}", powered, shape.as_string()),
        collision vec![],
    }
    DetectorRail {
        props {
            powered: bool = [false, true],
            shape: RailShape = [
                RailShape::NorthSouth,
                RailShape::EastWest,
                RailShape::AscendingNorth,
                RailShape::AscendingSouth,
                RailShape::AscendingEast,
                RailShape::AscendingWest
            ],
        },
        data Some(shape.data() | (if powered { 0x8 } else { 0x0 })),
        offset Some(shape.data() + (if powered { 0 } else { 6 })),
        material material::NON_SOLID,
        model { ("minecraft", "detector_rail") },
        variant format!("powered={},shape={}", powered, shape.as_string()),
        collision vec![],
    }
    StickyPiston {
        props {
            extended: bool = [false, true],
            facing: Direction = [
                Direction::Up,
                Direction::Down,
                Direction::North,
                Direction::South,
                Direction::West,
                Direction::East
            ],
        },
        data Some(facing.index() | (if extended { 0x8 } else { 0x0 })),
        offset Some(facing.offset() + (if extended { 0 } else { 6 })),
        material Material {
            should_cull_against: !extended,
            ..material::NON_SOLID
        },
        model { ("minecraft", "sticky_piston") },
        variant format!("extended={},facing={}", extended, facing.as_string()),
        collision piston_collision(extended, facing),
    }
    Web {
        props {},
        material material::NON_SOLID,
        model { ("minecraft", "web") },
        collision vec![],
    }
    TallGrass {
        props {
            variant: TallGrassVariant = [
                TallGrassVariant::DeadBush,
                TallGrassVariant::TallGrass,
                TallGrassVariant::Fern
            ],
        },
        data Some(variant.data()),
        material material::NON_SOLID,
        model { ("minecraft", variant.as_string() ) },
        tint TintType::Grass,
        collision vec![],
    }
    Seagrass {
        props {},
        data None::<usize>,
        offset Some(0),
        material material::NON_SOLID,
        model { ("minecraft", "seagrass") },
        collision vec![],
    }
    TallSeagrass {
        props {
            half: TallSeagrassHalf = [
                TallSeagrassHalf::Upper,
                TallSeagrassHalf::Lower
            ],
        },
        data None::<usize>,
        offset Some(half.offset()),
        material material::NON_SOLID,
        model { ("minecraft", "tall_seagrass") },
        collision vec![],
    }
    DeadBush {
        props {},
        offset None,
        material material::NON_SOLID,
        model { ("minecraft", "dead_bush") },
        collision vec![],
    }
    Piston {
        props {
            extended: bool = [false, true],
            facing: Direction = [
                Direction::Up,
                Direction::Down,
                Direction::North,
                Direction::South,
                Direction::West,
                Direction::East
            ],
        },
        data Some(facing.index() | (if extended { 0x8 } else { 0x0 })),
        offset Some(facing.offset() + (if extended { 0 } else { 6 })),
        material Material {
            should_cull_against: !extended,
            ..material::NON_SOLID
        },
        model { ("minecraft", "piston") },
        variant format!("extended={},facing={}", extended, facing.as_string()),
        collision piston_collision(extended, facing),
    }
    PistonHead {
        props {
            facing: Direction = [
                Direction::Up,
                Direction::Down,
                Direction::North,
                Direction::South,
                Direction::West,
                Direction::East
            ],
            short: bool = [false, true],
            variant: PistonType = [PistonType::Normal, PistonType::Sticky],
        },
        data if !short { Some(facing.index() | if variant == PistonType::Sticky { 0x8 } else { 0x0 })} else { None },
        offset Some(facing.offset() * 4 +
                    (if short { 0 } else { 2 }) +
                    (if variant == PistonType::Normal { 0 } else { 1 })),
        material material::NON_SOLID,
        model { ("minecraft", "piston_head") },
        variant format!("facing={},short={},type={}", facing.as_string(), short, variant.as_string()),
        collision {
            let (min_x, min_y, min_z, max_x, max_y, max_z) = match facing {
                Direction::Up => (3.0/8.0, -0.25, 3.0/8.0, 5.0/8.0, 0.75, 5.0/8.0),
                Direction::Down => (3.0/8.0, 0.25, 3.0/8.0, 5.0/8.0, 1.25, 0.625),
                Direction::North => (3.0/8.0, 3.0/8.0, 0.25, 5.0/8.0, 5.0/8.0, 1.25),
                Direction::South => (3.0/8.0, 3.0/8.0, -0.25, 5.0/8.0, 5.0/8.0, 0.75),
                Direction::West => (0.25, 3.0/8.0, 3.0/8.0, 1.25, 5.0/8.0, 5.0/8.0),
                Direction::East => (-0.25, 3.0/8.0, 3.0/8.0, 0.75, 5.0/8.0, 5.0/8.0),
                _ => unreachable!(),
            };

            vec![Aabb3::new(
                Point3::new(min_x, min_y, min_z),
                Point3::new(max_x, max_y, max_z)
            )]
        },
    }
    Wool {
        props {
            color: ColoredVariant = [
                ColoredVariant::White,
                ColoredVariant::Orange,
                ColoredVariant::Magenta,
                ColoredVariant::LightBlue,
                ColoredVariant::Yellow,
                ColoredVariant::Lime,
                ColoredVariant::Pink,
                ColoredVariant::Gray,
                ColoredVariant::Silver,
                ColoredVariant::Cyan,
                ColoredVariant::Purple,
                ColoredVariant::Blue,
                ColoredVariant::Brown,
                ColoredVariant::Green,
                ColoredVariant::Red,
                ColoredVariant::Black
            ],
        },
        data Some(color.data()),
        model { ("minecraft", format!("{}_wool", color.as_string()) ) },
    }
    ThermalExpansionRockwool {
        modid "ThermalExpansion:Rockwool",
        props {
            color: ColoredVariant = [
                ColoredVariant::White,
                ColoredVariant::Orange,
                ColoredVariant::Magenta,
                ColoredVariant::LightBlue,
                ColoredVariant::Yellow,
                ColoredVariant::Lime,
                ColoredVariant::Pink,
                ColoredVariant::Gray,
                ColoredVariant::Silver,
                ColoredVariant::Cyan,
                ColoredVariant::Purple,
                ColoredVariant::Blue,
                ColoredVariant::Brown,
                ColoredVariant::Green,
                ColoredVariant::Red,
                ColoredVariant::Black
            ],
        },
        data Some(color.data()),
        model { ("minecraft", format!("{}_wool", color.as_string()) ) },
    }
    ThermalFoundationRockwool {
        modid "thermalfoundation:rockwool",
        props {
            color: ColoredVariant = [
                ColoredVariant::White,
                ColoredVariant::Orange,
                ColoredVariant::Magenta,
                ColoredVariant::LightBlue,
                ColoredVariant::Yellow,
                ColoredVariant::Lime,
                ColoredVariant::Pink,
                ColoredVariant::Gray,
                ColoredVariant::Silver,
                ColoredVariant::Cyan,
                ColoredVariant::Purple,
                ColoredVariant::Blue,
                ColoredVariant::Brown,
                ColoredVariant::Green,
                ColoredVariant::Red,
                ColoredVariant::Black
            ],
        },
        data Some(color.data()),
        model { ("minecraft", format!("{}_wool", color.as_string()) ) },
    }
    PistonExtension {
        props {
            facing: Direction = [
                Direction::Up,
                Direction::Down,
                Direction::North,
                Direction::South,
                Direction::West,
                Direction::East
            ],
            variant: PistonType = [PistonType::Normal, PistonType::Sticky],
        },
        data if facing == Direction::Up && variant == PistonType::Normal { Some(0) } else { None },
        offset Some(facing.offset() * 2 + (if variant == PistonType::Normal { 0 } else { 1 })),
        material material::INVISIBLE,
        model { ("minecraft", "piston_extension") },
    }
    YellowFlower {
        props {},
        material material::NON_SOLID,
        model { ("minecraft", "dandelion") },
        collision vec![],
    }
    RedFlower {
        props {
            variant: RedFlowerVariant = [
                RedFlowerVariant::Poppy,
                RedFlowerVariant::BlueOrchid,
                RedFlowerVariant::Allium,
                RedFlowerVariant::AzureBluet,
                RedFlowerVariant::RedTulip,
                RedFlowerVariant::OrangeTulip,
                RedFlowerVariant::WhiteTulip,
                RedFlowerVariant::PinkTulip,
                RedFlowerVariant::OxeyeDaisy
            ],
        },
        data Some(variant.data()),
        material material::NON_SOLID,
        model { ("minecraft", variant.as_string()) },
        collision vec![],
    }
    BrownMushroom {
        props {},
        material Material {
            emitted_light: 1,
            ..material::NON_SOLID
        },
        model { ("minecraft", "brown_mushroom") },
        collision vec![],
    }
    RedMushroom {
        props {},
        material material::NON_SOLID,
        model { ("minecraft", "red_mushroom") },
        collision vec![],
    }
    GoldBlock {
        props {},
        model { ("minecraft", "gold_block") },
    }
    IronBlock {
        props {},
        model { ("minecraft", "iron_block") },
    }
    DoubleStoneSlab {
        props {
            seamless: bool = [false, true],
            variant: StoneSlabVariant = [
                StoneSlabVariant::Stone,
                StoneSlabVariant::Sandstone,
                StoneSlabVariant::PetrifiedWood,
                StoneSlabVariant::Cobblestone,
                StoneSlabVariant::Brick,
                StoneSlabVariant::StoneBrick,
                StoneSlabVariant::NetherBrick,
                StoneSlabVariant::Quartz
            ],
        },
        data {
            let data = if seamless {
                match variant {
                    StoneSlabVariant::Stone => 8,
                    StoneSlabVariant::Sandstone => 9,
                    StoneSlabVariant::Quartz => 15,
                    _ => return None,
                }
            } else {
                variant.data()
            };

            Some(data)
        },
        offset None,
        model { ("minecraft", format!("{}_double_slab", variant.as_string()) ) },
        variant if seamless { "all" } else { "normal" },
    }
    StoneSlab {
        props {
            half: BlockHalf = [BlockHalf::Top, BlockHalf::Bottom],
            variant: StoneSlabVariant = [
                StoneSlabVariant::Stone,
                StoneSlabVariant::Sandstone,
                StoneSlabVariant::PetrifiedWood,
                StoneSlabVariant::Cobblestone,
                StoneSlabVariant::Brick,
                StoneSlabVariant::StoneBrick,
                StoneSlabVariant::NetherBrick,
                StoneSlabVariant::Quartz
            ],
        },
        data Some(variant.data() | (if half == BlockHalf::Top { 0x8 } else { 0x0 })),
        offset None,
        material material::NON_SOLID,
        model { ("minecraft", format!("{}_slab", variant.as_string()) ) },
        variant format!("half={}", half.as_string()),
        collision slab_collision(half),
    }
    BrickBlock {
        props {},
        model { ("minecraft", "brick_block") },
    }
    TNT {
        props {
            explode: bool = [false, true],
        },
        data Some(if explode { 1 } else { 0 }),
        offset Some(if explode { 0 } else { 1 }),
        model { ("minecraft", "tnt") },
    }
    BookShelf {
        props {},
        model { ("minecraft", "bookshelf") },
    }
    MossyCobblestone {
        props {},
        model { ("minecraft", "mossy_cobblestone") },
    }
    Obsidian {
        props {},
        model { ("minecraft", "obsidian") },
    }
    Torch {
        props {
            facing: Direction = [
                Direction::East,
                Direction::West,
                Direction::South,
                Direction::North,
                Direction::Up
            ],
        },
        data {
            Some(match facing {
                Direction::East => 1,
                Direction::West => 2,
                Direction::South => 3,
                Direction::North => 4,
                Direction::Up => 5,
                _ => unreachable!(),
            })
        },
        offset {
            Some(match facing {
                Direction::Up => 0,
                Direction::North => 1,
                Direction::South => 2,
                Direction::West => 3,
                Direction::East => 4,
                _ => unreachable!(),
            })
        },
        material Material {
            emitted_light: 14,
            ..material::NON_SOLID
        },
        model { ("minecraft", "torch") },
        variant format!("facing={}", facing.as_string()),
        collision vec![],
    }
    Fire {
        props {
            age: u8 = [0, 1, 2, 3, 4, 5, 6, 7, 8, 9, 10, 11, 12, 13, 14, 15],
            up: bool = [false, true],
            north: bool = [false, true],
            south: bool = [false, true],
            west: bool = [false, true],
            east: bool = [false, true],
        },
        data if !up && !north && !south && !west && !east { Some(age as usize) } else { None },
        offset Some(
            if west  { 0 } else { 1<<0 } |
            if up    { 0 } else { 1<<1 } |
            if south { 0 } else { 1<<2 } |
            if north { 0 } else { 1<<3 } |
            if east  { 0 } else { 1<<4 } |
            ((age as usize) << 5)),
        material Material {
            emitted_light: 15,
            ..material::NON_SOLID
        },
        model { ("minecraft", "fire") },
        collision vec![],
        update_state (world, pos) => {
            Fire{
                age: age,
                up: can_burn(world, pos.shift(Direction::Up)),
                north: can_burn(world, pos.shift(Direction::North)),
                south: can_burn(world, pos.shift(Direction::South)),
                west: can_burn(world, pos.shift(Direction::West)),
                east: can_burn(world, pos.shift(Direction::East))
            }
        },
        multipart (key, val) => match key {
            "up" => up == (val == "true"),
            "north" => north == (val == "true"),
            "south" => south == (val == "true"),
            "west" => west == (val == "true"),
            "east" => east == (val == "true"),
            _ => false,
        },
    }
    MobSpawner {
        props {},
        material material::NON_SOLID,
        model { ("minecraft", "mob_spawner") },
    }
    OakStairs {
        props {
            facing: Direction = [
                Direction::North,
                Direction::South,
                Direction::West,
                Direction::East
            ],
            half: BlockHalf = [BlockHalf::Top, BlockHalf::Bottom],
            shape: StairShape = [
                StairShape::Straight,
                StairShape::InnerLeft,
                StairShape::InnerRight,
                StairShape::OuterLeft,
                StairShape::OuterRight
            ],
            waterlogged: bool = [true, false],
        },
        data stair_data(facing, half, shape, waterlogged),
        offset stair_offset(facing, half, shape, waterlogged),
        material material::NON_SOLID,
        model { ("minecraft", "oak_stairs") },
        variant format!("facing={},half={},shape={}", facing.as_string(), half.as_string(), shape.as_string()),
        collision stair_collision(facing, shape, half),
        update_state (world, pos) => Block::OakStairs{facing, half, shape: update_stair_shape(world, pos, facing), waterlogged},
    }
    Chest {
        props {
            facing: Direction = [
                Direction::North,
                Direction::South,
                Direction::West,
                Direction::East
            ],
            type_: ChestType = [
                ChestType::Single,
                ChestType::Left,
                ChestType::Right
            ],
            waterlogged: bool = [true, false],
        },
        data if type_ == ChestType::Single && !waterlogged { Some(facing.index()) } else { None },
        offset Some(if waterlogged { 0 } else { 1 } +
            type_.offset() * 2 +
            facing.horizontal_offset() * (2 * 3)),
        material material::NON_SOLID,
        model { ("minecraft", "chest") },
    }
    RedstoneWire {
        props {
            north: RedstoneSide = [RedstoneSide::None, RedstoneSide::Side, RedstoneSide::Up],
            south: RedstoneSide = [RedstoneSide::None, RedstoneSide::Side, RedstoneSide::Up],
            west: RedstoneSide = [RedstoneSide::None, RedstoneSide::Side, RedstoneSide::Up],
            east: RedstoneSide = [RedstoneSide::None, RedstoneSide::Side, RedstoneSide::Up],
            power: u8 = [0, 1, 2, 3, 4, 5, 6, 7, 8, 9, 10, 11, 12, 13, 14, 15],
        },
        data {
            if north == RedstoneSide::None && south == RedstoneSide::None
                && west == RedstoneSide::None && east == RedstoneSide::None {
                Some(power as usize)
            } else {
                None
            }
        },
        offset Some(
            west.offset() +
            south.offset() * 3 +
            (power as usize) * (3 * 3) +
            north.offset() * (3 * 3 * 16) +
            east.offset() * (3 * 3 * 16 * 3)),
        material material::NON_SOLID,
        model { ("minecraft", "redstone_wire") },
        tint TintType::Color{r: ((255.0 / 30.0) * (f64::from(power)) + 14.0) as u8, g: 0, b: 0},
        collision vec![],
        update_state (world, pos) => Block::RedstoneWire {
            north: can_connect_redstone(world, pos, Direction::North),
            south: can_connect_redstone(world, pos, Direction::South),
            west: can_connect_redstone(world, pos, Direction::West),
            east: can_connect_redstone(world, pos, Direction::East),
            power: power
        },
        multipart (key, val) => match key {
            "north" => val.contains(north.as_string()),
            "south" => val.contains(south.as_string()),
            "west" => val.contains(west.as_string()),
            "east" => val.contains(east.as_string()),
            _ => false,
        },
    }
    DiamondOre {
        props {},
        model { ("minecraft", "diamond_ore") },
    }
    DiamondBlock {
        props {},
        model { ("minecraft", "diamond_block") },
    }
    CraftingTable {
        props {},
        model { ("minecraft", "crafting_table") },
    }
    Wheat {
        props {
            age: u8 = [0, 1, 2, 3, 4, 5, 6, 7],
        },
        data Some(age as usize),
        material material::NON_SOLID,
        model { ("minecraft", "wheat") },
        variant format!("age={}", age),
        collision vec![],
    }
    Farmland {
        props {
            moisture: u8 = [0, 1, 2, 3, 4, 5, 6, 7],
        },
        data Some(moisture as usize),
        material material::NON_SOLID,
        model { ("minecraft", "farmland") },
        variant format!("moisture={}", moisture),
        collision vec![Aabb3::new(
            Point3::new(0.0, 0.0, 0.0),
            Point3::new(1.0, 15.0/16.0, 1.0)
        )],
    }
    Furnace {
        props {
            facing: Direction = [
                Direction::North,
                Direction::South,
                Direction::West,
                Direction::East
            ],
            lit: bool = [true, false],
        },
        data if !lit { Some(facing.index()) } else { None },
        offset Some(if lit { 0 } else { 1 } + facing.horizontal_offset() * 2),
        model { ("minecraft", "furnace") },
        variant format!("facing={}", facing.as_string()),
    }
    FurnaceLit {
        props {
            facing: Direction = [
                Direction::North,
                Direction::South,
                Direction::West,
                Direction::East
            ],
        },
        data Some(facing.index()),
        offset None,
        material Material {
            emitted_light: 13,
            ..material::SOLID
        },
        model { ("minecraft", "lit_furnace") },
        variant format!("facing={}", facing.as_string()),
    }
    StandingSign {
        props {
            rotation: Rotation = [
                Rotation::South,
                Rotation::SouthSouthWest,
                Rotation::SouthWest,
                Rotation::WestSouthWest,
                Rotation::West,
                Rotation::WestNorthWest,
                Rotation::NorthWest,
                Rotation::NorthNorthWest,
                Rotation::North,
                Rotation::NorthNorthEast,
                Rotation::NorthEast,
                Rotation::EastNorthEast,
                Rotation::East,
                Rotation::EastSouthEast,
                Rotation::SouthEast,
                Rotation::SouthSouthEast
            ],
            waterlogged: bool = [true, false],
        },
        data if !waterlogged { Some(rotation.data()) } else { None },
        offset Some(rotation.data() * 2 + if waterlogged { 0 } else { 1 }),
        material material::INVISIBLE,
        model { ("minecraft", "standing_sign") },
        collision vec![],
    }
    WoodenDoor {
        props {
            facing: Direction = [
                Direction::North,
                Direction::South,
                Direction::West,
                Direction::East
            ],
            half: DoorHalf = [DoorHalf::Upper, DoorHalf::Lower],
            hinge: Side = [Side::Left, Side::Right],
            open: bool = [false, true],
            powered: bool = [false, true],
        },
        data door_data(facing, half, hinge, open, powered),
        offset door_offset(facing, half, hinge, open, powered),
        material material::NON_SOLID,
        model { ("minecraft", "wooden_door") },
        variant format!("facing={},half={},hinge={},open={}", facing.as_string(), half.as_string(), hinge.as_string(), open),
        collision door_collision(facing, hinge, open),
        update_state (world, pos) => {
            let (facing, hinge, open, powered) = update_door_state(world, pos, half, facing, hinge, open, powered);
            Block::WoodenDoor{facing: facing, half: half, hinge: hinge, open: open, powered: powered}
        },
    }
    Ladder {
        props {
            facing: Direction = [
                Direction::North,
                Direction::South,
                Direction::West,
                Direction::East
            ],
            waterlogged: bool = [true, false],
        },
        data if !waterlogged { Some(facing.index()) } else { None },
        offset Some(if waterlogged { 0 } else { 1 } + facing.horizontal_offset() * 2),
        material material::NON_SOLID,
        model { ("minecraft", "ladder") },
        variant format!("facing={}", facing.as_string()),
    }
    Rail {
        props {
            shape: RailShape = [
                RailShape::NorthSouth,
                RailShape::EastWest,
                RailShape::NorthEast,
                RailShape::NorthWest,
                RailShape::SouthEast,
                RailShape::SouthWest,
                RailShape::AscendingNorth,
                RailShape::AscendingSouth,
                RailShape::AscendingEast,
                RailShape::AscendingWest
            ],
        },
        data Some(shape.data()),
        material material::NON_SOLID,
        model { ("minecraft", "rail") },
        variant format!("shape={}", shape.as_string()),
        collision vec![],
    }
    StoneStairs {
        props {
            facing: Direction = [
                Direction::North,
                Direction::South,
                Direction::West,
                Direction::East
            ],
            half: BlockHalf = [BlockHalf::Top, BlockHalf::Bottom],
            shape: StairShape = [
                StairShape::Straight,
                StairShape::InnerLeft,
                StairShape::InnerRight,
                StairShape::OuterLeft,
                StairShape::OuterRight
            ],
            waterlogged: bool = [true, false],
        },
        data stair_data(facing, half, shape, waterlogged),
        offset stair_offset(facing, half, shape, waterlogged),
        material material::NON_SOLID,
        model { ("minecraft", "stone_stairs") },
        variant format!("facing={},half={},shape={}", facing.as_string(), half.as_string(), shape.as_string()),
        collision stair_collision(facing, shape, half),
        update_state (world, pos) => Block::StoneStairs{facing, half, shape: update_stair_shape(world, pos, facing), waterlogged},
    }
    WallSign {
        props {
            facing: Direction = [
                Direction::North,
                Direction::South,
                Direction::West,
                Direction::East
            ],
            waterlogged: bool = [true, false],
        },
        data if !waterlogged { Some(facing.index()) } else { None },
        offset Some(if waterlogged { 0 } else { 1 } + facing.horizontal_offset() * 2),
        material material::INVISIBLE,
        model { ("minecraft", "wall_sign") },
        variant format!("facing={}", facing.as_string()),
        collision vec![],
    }
    Lever {
        props {
            face: AttachedFace = [
                AttachedFace::Floor,
                AttachedFace::Wall,
                AttachedFace::Ceiling
            ],
            facing: Direction = [
                Direction::North,
                Direction::South,
                Direction::West,
                Direction::East
            ],
            powered: bool = [false, true],
        },
        data face.data_with_facing_and_powered(facing, powered),
        offset Some(face.offset() * (4 * 2) + facing.horizontal_offset() * 2 + if powered { 0 } else { 1 }),
        material material::NON_SOLID,
        model { ("minecraft", "lever") },
        variant format!("facing={},powered={}", face.variant_with_facing(facing), powered),
        collision vec![],
    }
    StonePressurePlate {
        props {
            powered: bool = [false, true],
        },
        data Some(if powered { 1 } else { 0 }),
        offset Some(if powered { 0 } else { 1 }),
        material material::NON_SOLID,
        model { ("minecraft", "stone_pressure_plate") },
        variant format!("powered={}", powered),
        collision vec![],
    }
    IronDoor {
        props {
            facing: Direction = [
                Direction::North,
                Direction::South,
                Direction::West,
                Direction::East
            ],
            half: DoorHalf = [DoorHalf::Upper, DoorHalf::Lower],
            hinge: Side = [Side::Left, Side::Right],
            open: bool = [false, true],
            powered: bool = [false, true],
        },
        data door_data(facing, half, hinge, open, powered),
        offset door_offset(facing, half, hinge, open, powered),
        material material::NON_SOLID,
        model { ("minecraft", "iron_door") },
        variant format!("facing={},half={},hinge={},open={}", facing.as_string(), half.as_string(), hinge.as_string(), open),
        collision door_collision(facing, hinge, open),
        update_state (world, pos) => {
            let (facing, hinge, open, powered) = update_door_state(world, pos, half, facing, hinge, open, powered);
            Block::IronDoor{facing: facing, half: half, hinge: hinge, open: open, powered: powered}
        },
    }
    WoodenPressurePlate {
        props {
            wood: TreeVariant = [
                TreeVariant::Oak,
                TreeVariant::Spruce,
                TreeVariant::Birch,
                TreeVariant::Jungle,
                TreeVariant::Acacia,
                TreeVariant::DarkOak
            ],
            powered: bool = [false, true],
        },
        data if wood == TreeVariant::Oak { Some(if powered { 1 } else { 0 }) } else { None },
        offset Some(wood.offset() * 2 + if powered { 0 } else { 1 }),
        material material::NON_SOLID,
        model { ("minecraft", "wooden_pressure_plate") },
        variant format!("powered={}", powered),
        collision vec![],
    }
    RedstoneOre {
        props {
            lit: bool = [true, false],
        },
        data if !lit { Some(0) } else { None },
        offset Some(if lit { 0 } else { 1 }),
        model { ("minecraft", if lit { "lit_redstone_ore" } else { "redstone_ore" }) },
    }
    RedstoneOreLit {
        props {},
        offset None,
        material Material {
            emitted_light: 9,
            ..material::SOLID
        },
        model { ("minecraft", "lit_redstone_ore") },
    }
    RedstoneTorchUnlit {
        props {
            facing: Direction = [
                Direction::East,
                Direction::West,
                Direction::South,
                Direction::North,
                Direction::Up
            ],
        },
        data {
            Some(match facing {
                Direction::East => 1,
                Direction::West => 2,
                Direction::South => 3,
                Direction::North => 4,
                Direction::Up => 5,
                _ => unreachable!(),
            })
        },
        offset None,
        material material::NON_SOLID,
        model { ("minecraft", "unlit_redstone_torch") },
        variant format!("facing={}", facing.as_string()),
        collision vec![],
    }
    RedstoneTorchLit {
        props {
            facing: Direction = [
                Direction::East,
                Direction::West,
                Direction::South,
                Direction::North,
                Direction::Up
            ],
        },
        data {
            Some(match facing {
                Direction::East => 1,
                Direction::West => 2,
                Direction::South => 3,
                Direction::North => 4,
                Direction::Up => 5,
                _ => unreachable!(),
            })
        },
        offset None,
        material Material {
            emitted_light: 7,
            ..material::NON_SOLID
        },
        model { ("minecraft", "redstone_torch") },
        variant format!("facing={}", facing.as_string()),
        collision vec![],
    }
    RedstoneTorchStanding {
        props {
            lit: bool = [true, false],
        },
        data None::<usize>,
        offset Some(if lit { 0 } else { 1 }),
        material material::NON_SOLID,
        model { ("minecraft", if lit { "redstone_torch" } else { "unlit_redstone_torch" }) },
        variant "facing=up",
        collision vec![],
    }
    RedstoneTorchWall {
        props {
            facing: Direction = [
                Direction::East,
                Direction::West,
                Direction::South,
                Direction::North
            ],
            lit: bool = [true, false],
        },
        data None::<usize>,
        offset Some(if lit { 0 } else { 1 } + facing.horizontal_offset() * 2),
        material Material {
            emitted_light: 7,
            ..material::NON_SOLID
        },
        model { ("minecraft", if lit { "redstone_torch" } else { "unlit_redstone_torch" }) },
        variant format!("facing={}", facing.as_string()),
        collision vec![],
    }
    StoneButton {
        props {
            face: AttachedFace = [
                AttachedFace::Floor,
                AttachedFace::Wall,
                AttachedFace::Ceiling
            ],
            facing: Direction = [
                Direction::East,
                Direction::West,
                Direction::South,
                Direction::North
            ],
            powered: bool = [false, true],
        },
        data face.data_with_facing_and_powered(facing, powered),
        offset Some(face.offset() * (4 * 2) + facing.horizontal_offset() * 2 + if powered { 0 } else { 1 }),
        material material::NON_SOLID,
        model { ("minecraft", "stone_button") },
        variant format!("facing={},powered={}", face.variant_with_facing(facing), powered),
    }
    SnowLayer {
        props {
            layers: u8 = [1, 2, 3, 4, 5, 6, 7, 8],
        },
        data Some(layers as usize - 1),
        material material::NON_SOLID,
        model { ("minecraft", "snow_layer") },
        variant format!("layers={}", layers),
        collision vec![Aabb3::new(
            Point3::new(0.0, 0.0, 0.0),
            Point3::new(1.0, (f64::from(layers) - 1.0)/8.0, 1.0),
        )],
    }
    Ice {
        props {},
        material Material {
            absorbed_light: 2,
            ..material::TRANSPARENT
        },
        model { ("minecraft", "ice") },
    }
    Snow {
        props {},
        model { ("minecraft", "snow") },
    }
    Cactus {
        props {
            age: u8 = [0, 1, 2, 3, 4, 5, 6, 7, 8, 9, 10, 11, 12, 13, 14, 15],
        },
        data Some(age as usize),
        material material::NON_SOLID,
        model { ("minecraft", "cactus") },
        collision vec![Aabb3::new(
            Point3::new(1.0/16.0, 0.0, 1.0/16.0),
            Point3::new(1.0 - (1.0/16.0), 1.0 - (1.0/16.0), 1.0 - (1.0/16.0))
        )],
    }
    Clay {
        props {},
        model { ("minecraft", "clay") },
    }
    Reeds {
        props {
            age: u8 = [0, 1, 2, 3, 4, 5, 6, 7, 8, 9, 10, 11, 12, 13, 14, 15],
        },
        data Some(age as usize),
        material material::NON_SOLID,
        model { ("minecraft", "reeds") },
        tint TintType::Foliage,
        collision vec![],
    }
    Jukebox {
        props {
            has_record: bool = [false, true],
        },
        data Some(if has_record { 1 } else { 0 }),
        offset Some(if has_record { 0 } else { 1 }),
        model { ("minecraft", "jukebox") },
    }
    Fence {
        props {
            north: bool = [false, true],
            south: bool = [false, true],
            west: bool = [false, true],
            east: bool = [false, true],
            waterlogged: bool = [false, true],
        },
        data if !north && !south && !east && !west && !waterlogged { Some(0) } else { None },
        offset Some(if west { 0 } else { 1<<0 } +
            if waterlogged { 0 } else { 1<<1 } +
            if south { 0 } else { 1<<2 } +
            if north { 0 } else { 1<<3 } +
            if east { 0 } else { 1<<4 }),
        material material::NON_SOLID,
        model { ("minecraft", "fence") },
        collision fence_collision(north, south, west, east),
        update_state (world, pos) => {
            let (north, south, west, east) = can_connect_sides(world, pos, &can_connect_fence);
            Block::Fence{north, south, west, east, waterlogged}
        },
        multipart (key, val) => match key {
            "north" => north == (val == "true"),
            "south" => south == (val == "true"),
            "west" => west == (val == "true"),
            "east" => east == (val == "true"),
            _ => false,
        },
    }
    PumpkinFace {
        props {
            facing: Direction = [
                Direction::North,
                Direction::South,
                Direction::West,
                Direction::East
            ],
            without_face: bool = [false, true],
        },
        data Some(facing.horizontal_index() | (if without_face { 0x4 } else { 0x0 })),
        offset None,
        model { ("minecraft", "pumpkin") },
        variant format!("facing={}", facing.as_string()),
    }
    Pumpkin {
        props {},
        data None::<usize>,
        offset Some(0),
        model { ("minecraft", "pumpkin") },
    }
    Netherrack {
        props {},
        model { ("minecraft", "netherrack") },
    }
    SoulSand {
        props {},
        material material::NON_SOLID,
        model { ("minecraft", "soul_sand") },
        collision vec![Aabb3::new(
            Point3::new(0.0, 0.0, 0.0),
            Point3::new(1.0, 7.0/8.0, 1.0)
        )],
    }
    Glowstone {
        props {},
        material Material {
            emitted_light: 15,
            ..material::SOLID
        },
        model { ("minecraft", "glowstone") },
    }
    Portal {
        props {
            axis: Axis = [Axis::X, Axis::Z],
        },
        data Some(axis.index()),
        offset Some(axis.index() - 1),
        material Material {
            emitted_light: 11,
            ..material::TRANSPARENT
        },
        model { ("minecraft", "portal") },
        variant format!("axis={}", axis.as_string()),
        collision vec![],
    }
    PumpkinCarved {
        props {
            facing: Direction = [
                Direction::North,
                Direction::South,
                Direction::West,
                Direction::East
            ],
        },
        data None::<usize>,
        offset Some(facing.horizontal_offset()),
        material Material {
            emitted_light: 15,
            ..material::SOLID
        },
        model { ("minecraft", "carved_pumpkin") },
        variant format!("facing={}", facing.as_string()),
    }
    PumpkinLit {
        props {
            facing: Direction = [
                Direction::North,
                Direction::South,
                Direction::West,
                Direction::East
            ],
            without_face: bool = [false, true],
        },
        data Some(facing.horizontal_index() | (if without_face { 0x4 } else { 0x0 })),
        offset if without_face { None } else { Some(facing.horizontal_offset()) },
        material Material {
            emitted_light: 15,
            ..material::SOLID
        },
        model { ("minecraft", "lit_pumpkin") },
        variant format!("facing={}", facing.as_string()),
    }
    Cake {
        props {
            bites: u8 = [0, 1, 2, 3, 4, 5, 6],
        },
        data Some(bites as usize),
        material material::NON_SOLID,
        model { ("minecraft", "cake") },
        variant format!("bites={}", bites),
        collision vec![Aabb3::new(
            Point3::new((1.0 + (f64::from(bites) * 2.0)) / 16.0, 0.0, 1.0/16.0),
            Point3::new(1.0 - (1.0/16.0), 0.5, 1.0 - (1.0/16.0))
        )],
    }
    Repeater {
        props {
            delay: u8 = [1, 2, 3, 4],
            facing: Direction = [
                Direction::North,
                Direction::South,
                Direction::West,
                Direction::East
            ],
            locked: bool = [false, true],
            powered: bool = [true, false],
        },
        data if powered { None } else { if !locked { Some(facing.horizontal_index() | (delay as usize - 1) << 2) } else { None } },
        offset Some(if powered { 0 } else { 1<<0 } +
            if locked { 0 } else { 1<<1 } +
            facing.horizontal_offset() * (2 * 2) +
            ((delay - 1) as usize) * (2 * 2 * 4)),
        material material::NON_SOLID,
        model { ("minecraft", if powered { "powered_repeater" } else { "unpowered_repeater" }) },
        variant format!("delay={},facing={},locked={}", delay, facing.as_string(), locked),
        collision vec![Aabb3::new(
            Point3::new(0.0, 0.0, 0.0),
            Point3::new(1.0, 1.0/8.0, 1.0)
        )],
        update_state (world, pos) => Repeater{delay, facing, locked: update_repeater_state(world, pos, facing), powered},
    }
    RepeaterPowered {
        props {
            delay: u8 = [1, 2, 3, 4],
            facing: Direction = [
                Direction::North,
                Direction::South,
                Direction::West,
                Direction::East
            ],
            locked: bool = [false, true],
        },
        data if !locked { Some(facing.horizontal_index() | (delay as usize - 1) << 2) } else { None },
        offset None,
        material material::NON_SOLID,
        model { ("minecraft", "powered_repeater") },
        variant format!("delay={},facing={},locked={}", delay, facing.as_string(), locked),
        collision vec![Aabb3::new(
            Point3::new(0.0, 0.0, 0.0),
            Point3::new(1.0, 1.0/8.0, 1.0)
        )],
        update_state (world, pos) => RepeaterPowered{delay: delay, facing: facing, locked: update_repeater_state(world, pos, facing)},
    }
    StainedGlass {
        props {
            color: ColoredVariant = [
                ColoredVariant::White,
                ColoredVariant::Orange,
                ColoredVariant::Magenta,
                ColoredVariant::LightBlue,
                ColoredVariant::Yellow,
                ColoredVariant::Lime,
                ColoredVariant::Pink,
                ColoredVariant::Gray,
                ColoredVariant::Silver,
                ColoredVariant::Cyan,
                ColoredVariant::Purple,
                ColoredVariant::Blue,
                ColoredVariant::Brown,
                ColoredVariant::Green,
                ColoredVariant::Red,
                ColoredVariant::Black
            ],
        },
        data Some(color.data()),
        material material::TRANSPARENT,
        model { ("minecraft", format!("{}_stained_glass", color.as_string()) ) },
    }
    TrapDoor {
        props {
            facing: Direction = [
                Direction::North,
                Direction::South,
                Direction::West,
                Direction::East
            ],
            half: BlockHalf = [BlockHalf::Top, BlockHalf::Bottom],
            open: bool = [false, true],
            waterlogged: bool = [true, false],
            powered: bool = [true, false],
            wood: TreeVariant = [
                TreeVariant::Oak,
                TreeVariant::Spruce,
                TreeVariant::Birch,
                TreeVariant::Jungle,
                TreeVariant::Acacia,
                TreeVariant::DarkOak
            ],
        },
        data if waterlogged || powered || wood != TreeVariant::Oak { None } else { Some(match facing {
            Direction::North => 0,
            Direction::South => 1,
            Direction::West => 2,
            Direction::East => 3,
            _ => unreachable!(),
        } | (if open { 0x4 } else { 0x0 }) | (if half == BlockHalf::Top { 0x8 } else { 0x0 }))},
        offset Some(if waterlogged { 0 } else { 1<<0 } +
            if powered { 0 } else { 1<<1 } +
            if open { 0 } else { 1<<2 } +
            if half == BlockHalf::Top { 0 } else { 1<<3 } +
            facing.horizontal_offset() * (2 * 2 * 2 * 2) +
            wood.offset() * (2 * 2 * 2 * 2 * 4)),
        material material::NON_SOLID,
        model { ("minecraft", "trapdoor") },
        variant format!("facing={},half={},open={}", facing.as_string(), half.as_string(), open),
        collision trapdoor_collision(facing, half, open),
    }
    MonsterEgg {
        props {
            variant: MonsterEggVariant = [
                MonsterEggVariant::Stone,
                MonsterEggVariant::Cobblestone,
                MonsterEggVariant::StoneBrick,
                MonsterEggVariant::MossyBrick,
                MonsterEggVariant::CrackedBrick,
                MonsterEggVariant::ChiseledBrick
            ],
        },
        data Some(variant.data()),
        model { ("minecraft", format!("{}_monster_egg", variant.as_string())) },
    }
    StoneBrick {
        props {
            variant: StoneBrickVariant = [
                StoneBrickVariant::Normal,
                StoneBrickVariant::Mossy,
                StoneBrickVariant::Cracked,
                StoneBrickVariant::Chiseled
            ],
        },
        data Some(variant.data()),
        model { ("minecraft", variant.as_string() ) },
    }
    BrownMushroomBlock {
        props {
            is_stem: bool = [true, false],
            west: bool = [true, false],
            up: bool = [true, false],
            south: bool = [true, false],
            north: bool = [true, false],
            east: bool = [true, false],
            down: bool = [true, false],
        },
        data mushroom_block_data(is_stem, west, up, south, north, east, down),
        offset mushroom_block_offset(is_stem, west, up, south, north, east, down),
        model { ("minecraft", "brown_mushroom_block") },
        variant format!("variant={}", mushroom_block_variant(is_stem, west, up, south, north, east, down)),
    }
    RedMushroomBlock {
        props {
            is_stem: bool = [true, false],
            west: bool = [true, false],
            up: bool = [true, false],
            south: bool = [true, false],
            north: bool = [true, false],
            east: bool = [true, false],
            down: bool = [true, false],
        },
        data mushroom_block_data(is_stem, west, up, south, north, east, down),
        offset mushroom_block_offset(is_stem, west, up, south, north, east, down),
        model { ("minecraft", "red_mushroom_block") },
        variant format!("variant={}", mushroom_block_variant(is_stem, west, up, south, north, east, down)),
    }
    MushroomStem {
        props {
            west: bool = [true, false],
            up: bool = [true, false],
            south: bool = [true, false],
            north: bool = [true, false],
            east: bool = [true, false],
            down: bool = [true, false],
        },
        data None::<usize>,
        offset mushroom_block_offset(false, west, up, south, north, east, down),
        model { ("minecraft", "mushroom_stem") },
        variant format!("variant=all_stem"),
    }
    IronBars {
        props {
            north: bool = [false, true],
            south: bool = [false, true],
            west: bool = [false, true],
            east: bool = [false, true],
            waterlogged: bool = [true, false],
        },
        data if !waterlogged && !north && !south && !west && !east { Some(0) } else { None },
        offset Some(if west { 0 } else { 1<<0 } +
                    if waterlogged { 0 } else { 1<<1 } +
                    if south { 0 } else { 1<<2 } +
                    if north { 0 } else { 1<<3 } +
                    if east { 0 } else { 1<<4 }),
        material material::NON_SOLID,
        model { ("minecraft", "iron_bars") },
        collision pane_collision(north, south, east, west),
        update_state (world, pos) => {
            let f = |block| match block {
                Block::IronBars{..} => true,
                _ => false,
            };

            let (north, south, west, east) = can_connect_sides(world, pos, &f);
            Block::IronBars{north, south, west, east, waterlogged}
        },
        multipart (key, val) => match key {
            "north" => north == (val == "true"),
            "south" => south == (val == "true"),
            "west" => west == (val == "true"),
            "east" => east == (val == "true"),
            _ => false,
        },
    }
    GlassPane {
        props {
            north: bool = [false, true],
            south: bool = [false, true],
            west: bool = [false, true],
            east: bool = [false, true],
            waterlogged: bool = [true, false],
        },
        data if !waterlogged && !north && !south && !west && !east { Some(0) } else { None },
        offset Some(if west { 0 } else { 1<<0 } +
                    if waterlogged { 0 } else { 1<<1 } +
                    if south { 0 } else { 1<<2 } +
                    if north { 0 } else { 1<<3 } +
                    if east { 0 } else { 1<<4 }),
        material material::NON_SOLID,
        model { ("minecraft", "glass_pane") },
        collision pane_collision(north, south, east, west),
        update_state (world, pos) => {
            let (north, south, west, east) = can_connect_sides(world, pos, &can_connect_glasspane);
            Block::GlassPane{north, south, west, east, waterlogged}
        },
        multipart (key, val) => match key {
            "north" => north == (val == "true"),
            "south" => south == (val == "true"),
            "west" => west == (val == "true"),
            "east" => east == (val == "true"),
            _ => false,
        },
    }
    MelonBlock {
        props {},
        model { ("minecraft", "melon_block") },
    }
    AttachedPumpkinStem {
        props {
             facing: Direction = [
                Direction::North,
                Direction::South,
                Direction::West,
                Direction::East
            ],
        },
        data None::<usize>,
        offset Some(facing.horizontal_offset()),
        material material::NON_SOLID,
        model { ("minecraft", "pumpkin_stem") },
        variant format!("facing={}", facing.as_string()),
        collision vec![],
        update_state (world, pos) => {
            let facing = match (world.get_block(pos.shift(Direction::East)), world.get_block(pos.shift(Direction::West)),
                                world.get_block(pos.shift(Direction::North)), world.get_block(pos.shift(Direction::South))) {
                (Block::Pumpkin{ .. }, _, _, _) => Direction::East,
                (_, Block::Pumpkin{ .. }, _, _) => Direction::West,
                (_, _, Block::Pumpkin{ .. }, _) => Direction::North,
                (_, _, _, Block::Pumpkin{ .. }) => Direction::South,
                _ => Direction::Up,
            };

            Block::AttachedPumpkinStem{facing}
        },
    }
    AttachedMelonStem {
        props {
            facing: Direction = [
                Direction::North,
                Direction::South,
                Direction::West,
                Direction::East
            ],
        },
        data None::<usize>,
        offset Some(facing.horizontal_offset()),
        material material::NON_SOLID,
        model { ("minecraft", "melon_stem") },
        variant format!("facing={}", facing.as_string()),
        collision vec![],
        update_state (world, pos) => {
            let facing = match (world.get_block(pos.shift(Direction::East)), world.get_block(pos.shift(Direction::West)),
                                world.get_block(pos.shift(Direction::North)), world.get_block(pos.shift(Direction::South))) {
                (Block::MelonBlock{ .. }, _, _, _) => Direction::East,
                (_, Block::MelonBlock{ .. }, _, _) => Direction::West,
                (_, _, Block::MelonBlock{ .. }, _) => Direction::North,
                (_, _, _, Block::MelonBlock{ .. }) => Direction::South,
                _ => Direction::Up,
            };

            Block::AttachedMelonStem{facing}
        },
    }
    PumpkinStem {
        props {
            age: u8 = [0, 1, 2, 3, 4, 5, 6, 7],
            facing: Direction = [
                Direction::Up,
                Direction::North,
                Direction::South,
                Direction::West,
                Direction::East
            ],
        },
        data if facing == Direction::Up { Some(age as usize) } else { None },
        material material::NON_SOLID,
        model { ("minecraft", "pumpkin_stem") },
        variant {
            if facing == Direction::Up {
                format!("age={},facing={}", age, facing.as_string())
            } else {
                format!("facing={}", facing.as_string())
            }
        },
        tint TintType::Color{r: age as u8 * 32, g: 255 - (age as u8 * 8), b: age as u8 * 4},
        collision vec![],
        update_state (world, pos) => {
            let facing = match (world.get_block(pos.shift(Direction::East)), world.get_block(pos.shift(Direction::West)),
                                world.get_block(pos.shift(Direction::North)), world.get_block(pos.shift(Direction::South))) {
                (Block::Pumpkin{ .. }, _, _, _) => Direction::East,
                (_, Block::Pumpkin{ .. }, _, _) => Direction::West,
                (_, _, Block::Pumpkin{ .. }, _) => Direction::North,
                (_, _, _, Block::Pumpkin{ .. }) => Direction::South,
                _ => Direction::Up,
            };

            Block::PumpkinStem{age: age, facing: facing}
        },
    }
    MelonStem {
        props {
            age: u8 = [0, 1, 2, 3, 4, 5, 6, 7],
            facing: Direction = [
                Direction::Up,
                Direction::North,
                Direction::South,
                Direction::West,
                Direction::East
            ],
        },
        data if facing == Direction::North { Some(age as usize) } else { None },
        material material::NON_SOLID,
        model { ("minecraft", "melon_stem") },
        variant {
            if facing == Direction::Up {
                format!("age={},facing={}", age, facing.as_string())
            } else {
                format!("facing={}", facing.as_string())
            }
        },
        tint TintType::Color{r: age as u8 * 32, g: 255 - (age as u8 * 8), b: age as u8 * 4},
        collision vec![],
        update_state (world, pos) => {
            let facing = match (world.get_block(pos.shift(Direction::East)), world.get_block(pos.shift(Direction::West)),
                                world.get_block(pos.shift(Direction::North)), world.get_block(pos.shift(Direction::South))) {
                (Block::MelonBlock{ .. }, _, _, _) => Direction::East,
                (_, Block::MelonBlock{ .. }, _, _) => Direction::West,
                (_, _, Block::MelonBlock{ .. }, _) => Direction::North,
                (_, _, _, Block::MelonBlock{ .. }) => Direction::South,
                _ => Direction::Up,
            };

            Block::MelonStem{age: age, facing: facing}
        },
    }
    Vine {
        props {
             up: bool = [false, true],
             south: bool = [false, true],
             west: bool = [false, true],
             north: bool = [false, true],
             east: bool = [false, true],
        },
        data if !up {
            Some((if south { 0x1 } else { 0x0 })
                | (if west { 0x2 } else { 0x0 })
                | (if north { 0x4 } else { 0x0 })
                | (if east { 0x8 } else { 0x0 }))
        } else {
            None
        },
        offset Some(if west { 0 } else { 1<<0 } +
                    if up { 0 } else { 1<<1 } +
                    if south { 0 } else { 1<<2 } +
                    if north { 0 } else { 1<<3 } +
                    if east { 0 } else { 1<<4 }),
        material material::NON_SOLID,
        model { ("minecraft", "vine") },
        variant format!("east={},north={},south={},up={},west={}", east, north, south, up, west),
        tint TintType::Foliage,
        collision vec![],
        update_state (world, pos) => {
            let mat = world.get_block(pos.shift(Direction::Up)).get_material();
            let up = mat.renderable && (mat.should_cull_against || mat.never_cull /* Because leaves */);
            Vine{up: up, south: south, west: west, north: north, east: east}
        },
    }
    FenceGate {
        props {
            facing: Direction = [
                Direction::North,
                Direction::South,
                Direction::West,
                Direction::East
            ],
            in_wall: bool = [false, true],
            open: bool = [false, true],
            powered: bool = [false, true],
        },
        data fence_gate_data(facing, in_wall, open, powered),
        offset fence_gate_offset(facing, in_wall, open, powered),
        material material::NON_SOLID,
        model { ("minecraft", "fence_gate") },
        variant format!("facing={},in_wall={},open={}", facing.as_string(), in_wall, open),
        collision fence_gate_collision(facing, in_wall, open),
        update_state (world, pos) => Block::FenceGate{
            facing: facing,
            in_wall: fence_gate_update_state(world, pos, facing),
            open: open,
            powered: powered
        },
    }
    BrickStairs {
        props {
            facing: Direction = [
                Direction::North,
                Direction::South,
                Direction::West,
                Direction::East
            ],
            half: BlockHalf = [BlockHalf::Top, BlockHalf::Bottom],
            shape: StairShape = [
                StairShape::Straight,
                StairShape::InnerLeft,
                StairShape::InnerRight,
                StairShape::OuterLeft,
                StairShape::OuterRight
            ],
            waterlogged: bool = [true, false],
        },
        data stair_data(facing, half, shape, waterlogged),
        offset stair_offset(facing, half, shape, waterlogged),
        material material::NON_SOLID,
        model { ("minecraft", "brick_stairs") },
        variant format!("facing={},half={},shape={}", facing.as_string(), half.as_string(), shape.as_string()),
        collision stair_collision(facing, shape, half),
        update_state (world, pos) => Block::BrickStairs{facing, half, shape: update_stair_shape(world, pos, facing), waterlogged},
    }
    StoneBrickStairs {
        props {
            facing: Direction = [
                Direction::North,
                Direction::South,
                Direction::West,
                Direction::East
            ],
            half: BlockHalf = [BlockHalf::Top, BlockHalf::Bottom],
            shape: StairShape = [
                StairShape::Straight,
                StairShape::InnerLeft,
                StairShape::InnerRight,
                StairShape::OuterLeft,
                StairShape::OuterRight
            ],
            waterlogged: bool = [true, false],
        },
        data stair_data(facing, half, shape, waterlogged),
        offset stair_offset(facing, half, shape, waterlogged),
        material material::NON_SOLID,
        model { ("minecraft", "stone_brick_stairs") },
        variant format!("facing={},half={},shape={}", facing.as_string(), half.as_string(), shape.as_string()),
        collision stair_collision(facing, shape, half),
        update_state (world, pos) => Block::StoneBrickStairs{facing, half, shape: update_stair_shape(world, pos, facing), waterlogged},
    }
    Mycelium {
        props {
            snowy: bool = [false, true],
        },
        data if snowy { None } else { Some(0) },
        offset Some(if snowy { 0 } else { 1 }),
        material material::SOLID,
        model { ("minecraft", "mycelium") },
        variant format!("snowy={}", snowy),
        update_state (world, pos) => Block::Mycelium{snowy: is_snowy(world, pos)},
    }
    Waterlily {
        props {},
        material material::NON_SOLID,
        model { ("minecraft", "waterlily") },
        tint TintType::Foliage,
        collision vec![Aabb3::new(
            Point3::new(1.0/16.0, 0.0, 1.0/16.0),
            Point3::new(15.0/16.0, 3.0/32.0, 15.0/16.0))
        ],
    }
    NetherBrick {
        props {},
        model { ("minecraft", "nether_brick") },
    }
    NetherBrickFence {
        props {
            north: bool = [false, true],
            south: bool = [false, true],
            west: bool = [false, true],
            east: bool = [false, true],
            waterlogged: bool = [true, false],
        },
        data if !north && !south && !west && !east && !waterlogged { Some(0) } else { None },
        offset Some(if west { 0 } else { 1<<0 } +
            if waterlogged { 0 } else { 1<<1 } +
            if south { 0 } else { 1<<2 } +
            if north { 0 } else { 1<<3 } +
            if east { 0 } else { 1<<4 }),
        material material::NON_SOLID,
        model { ("minecraft", "nether_brick_fence") },
        collision fence_collision(north, south, west, east),
        update_state (world, pos) => {
            let f = |block| match block {
                Block::NetherBrickFence{..} |
                Block::FenceGate{..} |
                Block::SpruceFenceGate{..} |
                Block::BirchFenceGate{..} |
                Block::JungleFenceGate{..} |
                Block::DarkOakFenceGate{..} |
                Block::AcaciaFenceGate{..} => true,
                _ => false,
            };

            let (north, south, west, east) = can_connect_sides(world, pos, &f);
            Block::NetherBrickFence{north, south, west, east, waterlogged}
        },
        multipart (key, val) => match key {
            "north" => north == (val == "true"),
            "south" => south == (val == "true"),
            "west" => west == (val == "true"),
            "east" => east == (val == "true"),
            _ => false,
        },
    }
    NetherBrickStairs {
        props {
            facing: Direction = [
                Direction::North,
                Direction::South,
                Direction::West,
                Direction::East
            ],
            half: BlockHalf = [BlockHalf::Top, BlockHalf::Bottom],
            shape: StairShape = [
                StairShape::Straight,
                StairShape::InnerLeft,
                StairShape::InnerRight,
                StairShape::OuterLeft,
                StairShape::OuterRight
            ],
            waterlogged: bool = [true, false],
        },
        data stair_data(facing, half, shape, waterlogged),
        offset stair_offset(facing, half, shape, waterlogged),
        material material::NON_SOLID,
        model { ("minecraft", "nether_brick_stairs") },
        variant format!("facing={},half={},shape={}", facing.as_string(), half.as_string(), shape.as_string()),
        collision stair_collision(facing, shape, half),
        update_state (world, pos) => Block::NetherBrickStairs{facing, half, shape: update_stair_shape(world, pos, facing), waterlogged},
    }
    NetherWart {
        props {
            age: u8 = [0, 1, 2, 3],
        },
        data Some(age as usize),
        material material::NON_SOLID,
        model { ("minecraft", "nether_wart") },
        variant format!("age={}", age),
        collision vec![],
    }
    EnchantingTable {
        props {},
        material material::NON_SOLID,
        model { ("minecraft", "enchanting_table") },
        collision vec![Aabb3::new(
            Point3::new(0.0, 0.0, 0.0),
            Point3::new(1.0, 0.75, 1.0))
        ],
    }
    BrewingStand {
        props {
            has_bottle_0: bool = [false, true],
            has_bottle_1: bool = [false, true],
            has_bottle_2: bool = [false, true],
        },
        data Some((if has_bottle_0 { 0x1 } else { 0x0 })
                  | (if has_bottle_1 { 0x2 } else { 0x0 })
                  | (if has_bottle_2 { 0x4 } else { 0x0 })),
        offset Some(if has_bottle_0 { 0 } else { 1<<0 } +
                    if has_bottle_1 { 0 } else { 1<<1 } +
                    if has_bottle_2 { 0 } else { 1<<2 }),
        material Material {
            emitted_light: 1,
            ..material::NON_SOLID
        },
        model { ("minecraft", "brewing_stand") },
        multipart (key, val) => match key {
            "has_bottle_0" => (val == "true") == has_bottle_0,
            "has_bottle_1" => (val == "true") == has_bottle_1,
            "has_bottle_2" => (val == "true") == has_bottle_2,
            _ => false,
        },
    }
    Cauldron {
        props {
            level: u8 = [0, 1, 2, 3],
        },
        data Some(level as usize),
        material material::NON_SOLID,
        model { ("minecraft", "cauldron") },
        variant format!("level={}", level),
    }
    EndPortal {
        props {},
        material Material {
            emitted_light: 15,
            ..material::NON_SOLID
        },
        model { ("minecraft", "end_portal") },
        collision vec![],
    }
    EndPortalFrame {
        props {
            eye: bool = [false, true],
            facing: Direction = [
                Direction::North,
                Direction::South,
                Direction::East,
                Direction::West
            ],
        },
        data Some(facing.horizontal_index() | (if eye { 0x4 } else { 0x0 })),
        offset Some(facing.horizontal_offset() + (if eye { 0 } else { 4 })),
        material Material {
            emitted_light: 1,
            ..material::NON_SOLID
        },
        model { ("minecraft", "end_portal_frame") },
        variant format!("eye={},facing={}", eye, facing.as_string()),
        collision {
            let mut collision = vec![Aabb3::new(
                Point3::new(0.0, 0.0, 0.0),
                Point3::new(1.0, 13.0/16.0, 1.0)
            )];

            if eye {
                collision.push(Aabb3::new(
                    Point3::new(5.0/16.0, 13.0/16.0, 5.0/16.0),
                    Point3::new(11.0/16.0, 1.0, 11.0/16.0)
                ));
            }

            collision
        },
    }
    EndStone {
        props {},
        model { ("minecraft", "end_stone") },
    }
    DragonEgg {
        props {},
        material Material {
            emitted_light: 1,
            ..material::NON_SOLID
        },
        model { ("minecraft", "dragon_egg") },
        collision vec![Aabb3::new(
            Point3::new(1.0/16.0, 0.0, 1.0/16.0),
            Point3::new(15.0/16.0, 1.0, 15.0/16.0)
        )],
    }
    RedstoneLamp {
        props {},
        model { ("minecraft", "redstone_lamp") },
    }
    RedstoneLampLit {
        props {},
        material Material {
            emitted_light: 15,
            ..material::NON_SOLID
        },
        model { ("minecraft", "lit_redstone_lamp") },
    }
    DoubleWoodenSlab {
        props {
            variant: WoodSlabVariant = [
                WoodSlabVariant::Oak,
                WoodSlabVariant::Spruce,
                WoodSlabVariant::Birch,
                WoodSlabVariant::Jungle,
                WoodSlabVariant::Acacia,
                WoodSlabVariant::DarkOak
            ],
        },
        data Some(variant.data()),
        offset None,
        model { ("minecraft", format!("{}_double_slab", variant.as_string()) ) },
    }
    WoodenSlab {
        props {
            half: BlockHalf = [BlockHalf::Top, BlockHalf::Bottom],
            variant: WoodSlabVariant = [
                WoodSlabVariant::Oak,
                WoodSlabVariant::Spruce,
                WoodSlabVariant::Birch,
                WoodSlabVariant::Jungle,
                WoodSlabVariant::Acacia,
                WoodSlabVariant::DarkOak
            ],
        },
        data Some(variant.data() | (if half == BlockHalf::Top { 0x8 } else { 0x0 })),
        offset None,
        material material::NON_SOLID,
        model { ("minecraft", format!("{}_slab", variant.as_string()) ) },
        variant format!("half={}", half.as_string()),
        collision slab_collision(half),
    }
    Cocoa {
        props {
            age: u8 = [0, 1, 2],
            facing: Direction = [
                Direction::North,
                Direction::South,
                Direction::West,
                Direction::East
            ],
        },
        data Some(facing.horizontal_index() | ((age as usize) << 2)),
        offset Some(facing.horizontal_offset() + ((age as usize) * 4)),
        material material::NON_SOLID,
        model { ("minecraft", "cocoa") },
        variant format!("age={},facing={}", age, facing.as_string()),
        collision {
            let i = 4.0 + f64::from(age) * 2.0;
            let j = 5.0 + f64::from(age) * 2.0;
            let f = i / 2.0;

            let (min_x, min_y, min_z, max_x, max_y, max_z) = match facing {
                Direction::North => (8.0 - f, 12.0 - j, 1.0, 8.0 + f, 12.0, 8.0 + i),
                Direction::South => (8.0 - f, 12.0 - j, 15.0 - i, 8.0 + f, 12.0, 15.0),
                Direction::West => (1.0, 12.0 - j, 8.0 - f, 1.0 + i, 12.0, 8.0 + f),
                Direction::East => (15.0 - i, 12.0 - j, 8.0 - f, 15.0, 12.0, 8.0 + f),
                _ => unreachable!(),
            };

            vec![Aabb3::new(
                Point3::new(min_x / 16.0, min_y / 16.0, min_z / 16.0),
                Point3::new(max_x / 16.0, max_y / 16.0, max_z / 16.0))
            ]
        },
    }
    SandstoneStairs {
        props {
            facing: Direction = [
                Direction::North,
                Direction::South,
                Direction::West,
                Direction::East
            ],
            half: BlockHalf = [BlockHalf::Top, BlockHalf::Bottom],
            shape: StairShape = [
                StairShape::Straight,
                StairShape::InnerLeft,
                StairShape::InnerRight,
                StairShape::OuterLeft,
                StairShape::OuterRight
            ],
            waterlogged: bool = [true, false],
        },
        data stair_data(facing, half, shape, waterlogged),
        offset stair_offset(facing, half, shape, waterlogged),
        material material::NON_SOLID,
        model { ("minecraft", "sandstone_stairs") },
        variant format!("facing={},half={},shape={}", facing.as_string(), half.as_string(), shape.as_string()),
        collision stair_collision(facing, shape, half),
        update_state (world, pos) => Block::SandstoneStairs{facing, half, shape: update_stair_shape(world, pos, facing), waterlogged},
    }
    EmeraldOre {
        props {},
        material material::SOLID,
        model { ("minecraft", "emerald_ore") },
    }
    EnderChest {
        props {
            facing: Direction = [
                Direction::North,
                Direction::South,
                Direction::West,
                Direction::East
            ],
            waterlogged: bool = [true, false],
        },
        data if waterlogged { None } else { Some(facing.index()) },
        offset Some(if waterlogged { 0 } else { 1 } + facing.horizontal_offset() * 2),
        material Material {
            emitted_light: 7,
            ..material::NON_SOLID
        },
        model { ("minecraft", "ender_chest") },
        variant format!("facing={}", facing.as_string()),
        collision vec![Aabb3::new(
            Point3::new(1.0/16.0, 0.0, 1.0/16.0),
            Point3::new(15.0/16.0, 7.0/8.0, 15.0/16.0)
        )],
    }
    TripwireHook {
        props {
            attached: bool = [false, true],
            facing: Direction = [
                Direction::North,
                Direction::South,
                Direction::West,
                Direction::East
            ],
            powered: bool = [false, true],
        },
        data Some(facing.horizontal_index()
                  | (if attached { 0x4 } else { 0x0 })
                  | (if powered { 0x8 } else { 0x0 })),
        offset Some(if powered { 0 } else { 1 } +
                    facing.horizontal_offset() * 2 +
                    if attached { 0 } else { 2 * 4 }),
        material material::NON_SOLID,
        model { ("minecraft", "tripwire_hook") },
        variant format!("attached={},facing={},powered={}", attached, facing.as_string(), powered),
        collision vec![],
    }
    Tripwire {
        props {
            powered: bool = [false, true],
            attached: bool = [false, true],
            disarmed: bool = [false, true],
            north: bool = [false, true],
            south: bool = [false, true],
            west: bool = [false, true],
            east: bool = [false, true],
            mojang_cant_even: bool = [false, true],
        },
        data if !north && !south && !east && !west {
            Some((if powered { 0x1 } else { 0x0 })
                 | (if attached { 0x4 } else { 0x0 })
                 | (if disarmed { 0x8 } else { 0x0 })
                 | (if mojang_cant_even { 0x2 } else { 0x0 }))
        } else {
            None
        },
        offset if mojang_cant_even {
            None
        } else {
            Some(if west { 0 } else { 1<<0 } +
                 if south { 0 } else { 1<<1 } +
                 if powered { 0 } else { 1<<2 } +
                 if north { 0 } else { 1<<3 } +
                 if east { 0 } else { 1<<4 } +
                 if disarmed { 0 } else { 1<<5 } +
                 if attached { 0 } else { 1<<6 })
        },
        material material::TRANSPARENT,
        model { ("minecraft", "tripwire") },
        variant format!("attached={},east={},north={},south={},west={}", attached, east, north, south, west),
        collision vec![],
        update_state (world, pos) => {
            let f = |dir| {
                match world.get_block(pos.shift(dir)) {
                    Block::TripwireHook{facing, ..} => facing.opposite() == dir,
                    Block::Tripwire{..} => true,
                    _ => false,
                }
            };

            Tripwire{
                powered: powered,
                attached: attached,
                disarmed: disarmed,
                north: f(Direction::North),
                south: f(Direction::South),
                west: f(Direction::West),
                east: f(Direction::East),
                mojang_cant_even: mojang_cant_even
            }
        },
    }
    EmeraldBlock {
        props {},
        model { ("minecraft", "emerald_block") },
    }
    SpruceStairs {
        props {
            facing: Direction = [
                Direction::North,
                Direction::South,
                Direction::West,
                Direction::East
            ],
            half: BlockHalf = [BlockHalf::Top, BlockHalf::Bottom],
            shape: StairShape = [
                StairShape::Straight,
                StairShape::InnerLeft,
                StairShape::InnerRight,
                StairShape::OuterLeft,
                StairShape::OuterRight
            ],
            waterlogged: bool = [true, false],
        },
        data stair_data(facing, half, shape, waterlogged),
        offset stair_offset(facing, half, shape, waterlogged),
        material material::NON_SOLID,
        model { ("minecraft", "spruce_stairs") },
        variant format!("facing={},half={},shape={}", facing.as_string(), half.as_string(), shape.as_string()),
        collision stair_collision(facing, shape, half),
        update_state (world, pos) => Block::SpruceStairs{facing, half, shape: update_stair_shape(world, pos, facing), waterlogged},
    }
    BirchStairs {
        props {
            facing: Direction = [
                Direction::North,
                Direction::South,
                Direction::West,
                Direction::East
            ],
            half: BlockHalf = [BlockHalf::Top, BlockHalf::Bottom],
            shape: StairShape = [
                StairShape::Straight,
                StairShape::InnerLeft,
                StairShape::InnerRight,
                StairShape::OuterLeft,
                StairShape::OuterRight
            ],
            waterlogged: bool = [true, false],
        },
        data stair_data(facing, half, shape, waterlogged),
        offset stair_offset(facing, half, shape, waterlogged),
        material material::NON_SOLID,
        model { ("minecraft", "birch_stairs") },
        variant format!("facing={},half={},shape={}", facing.as_string(), half.as_string(), shape.as_string()),
        collision stair_collision(facing, shape, half),
        update_state (world, pos) => Block::BirchStairs{facing, half, shape: update_stair_shape(world, pos, facing), waterlogged},
    }
    JungleStairs {
        props {
            facing: Direction = [
                Direction::North,
                Direction::South,
                Direction::West,
                Direction::East
            ],
            half: BlockHalf = [BlockHalf::Top, BlockHalf::Bottom],
            shape: StairShape = [
                StairShape::Straight,
                StairShape::InnerLeft,
                StairShape::InnerRight,
                StairShape::OuterLeft,
                StairShape::OuterRight
            ],
            waterlogged: bool = [true, false],
        },
        data stair_data(facing, half, shape, waterlogged),
        offset stair_offset(facing, half, shape, waterlogged),
        material material::NON_SOLID,
        model { ("minecraft", "jungle_stairs") },
        variant format!("facing={},half={},shape={}", facing.as_string(), half.as_string(), shape.as_string()),
        collision stair_collision(facing, shape, half),
        update_state (world, pos) => Block::JungleStairs{facing, half, shape: update_stair_shape(world, pos, facing), waterlogged},
    }
    CommandBlock {
        props {
            conditional: bool = [false, true],
            facing: Direction = [
                Direction::Up,
                Direction::Down,
                Direction::North,
                Direction::South,
                Direction::West,
                Direction::East
            ],
        },
        data Some(facing.index() | (if conditional { 0x8 } else { 0x0 })),
        offset Some(facing.offset() + (if conditional { 0 } else { 6 })),
        model { ("minecraft", "command_block") },
        variant format!("conditional={},facing={}", conditional, facing.as_string()),
    }
    Beacon {
        props {},
        material Material {
            emitted_light: 15,
            ..material::NON_SOLID
        },
        model { ("minecraft", "beacon") },
    }
    CobblestoneWall {
        props {
            up: bool = [false, true],
            north: bool = [false, true],
            south: bool = [false, true],
            west: bool = [false, true],
            east: bool = [false, true],
            variant: CobblestoneWallVariant = [
                CobblestoneWallVariant::Normal,
                CobblestoneWallVariant::Mossy
            ],
            waterlogged: bool = [true, false],
        },
        data if !north && !south && !east && !west && !up && !waterlogged { Some(variant.data()) } else { None },
        offset Some(if west { 0 } else { 1<<0 } +
                    if waterlogged { 0 } else { 1<<1 } +
                    if up { 0 } else { 1<<2 } +
                    if south { 0 } else { 1<<3 } +
                    if north { 0 } else { 1<<4 } +
                    if east { 0 } else { 1<<5 } +
                    if variant == CobblestoneWallVariant::Normal { 0 } else { 1<<6 }),
        material material::NON_SOLID,
        model { ("minecraft", format!("{}_wall", variant.as_string())) },
        update_state (world, pos) => {
            let f = |block| match block {
                Block::CobblestoneWall{..} |
                Block::FenceGate{..} |
                Block::SpruceFenceGate{..} |
                Block::BirchFenceGate{..} |
                Block::JungleFenceGate{..} |
                Block::DarkOakFenceGate{..} |
                Block::AcaciaFenceGate{..} => true,
                _ => false,
            };

            let (north, south, west, east) = can_connect_sides(world, pos, &f);
            let up = !(match world.get_block(pos.shift(Direction::Up)) {
                Block::Air{..} => true,
                _ => false,
            }) || !((north && south && !west && !east) || (!north && !south && west && east));
            Block::CobblestoneWall{up, north, south, west, east, variant, waterlogged}
        },
        multipart (key, val) => match key {
            "up" => up == (val == "true"),
            "north" => north == (val == "true"),
            "south" => south == (val == "true"),
            "east" => east == (val == "true"),
            "west" => west == (val == "true"),
            _ => false,
        },
    }
    FlowerPot {
        props {
            contents: FlowerPotVariant = [
                FlowerPotVariant::Empty,
                FlowerPotVariant::Poppy,
                FlowerPotVariant::Dandelion,
                FlowerPotVariant::OakSapling,
                FlowerPotVariant::SpruceSapling,
                FlowerPotVariant::BirchSapling,
                FlowerPotVariant::JungleSapling,
                FlowerPotVariant::RedMushroom,
                FlowerPotVariant::BrownMushroom,
                FlowerPotVariant::Cactus,
                FlowerPotVariant::DeadBush,
                FlowerPotVariant::Fern,
                FlowerPotVariant::AcaciaSapling,
                FlowerPotVariant::DarkOakSapling,
                FlowerPotVariant::BlueOrchid,
                FlowerPotVariant::Allium,
                FlowerPotVariant::AzureBluet,
                FlowerPotVariant::RedTulip,
                FlowerPotVariant::OrangeTulip,
                FlowerPotVariant::WhiteTulip,
                FlowerPotVariant::PinkTulip,
                FlowerPotVariant::Oxeye
            ],
            legacy_data: u8 = [0, 1, 2, 3, 4, 5, 6, 7, 8, 9, 10, 11, 12, 13, 14, 15],
        },
        data if contents == FlowerPotVariant::Empty { Some(legacy_data as usize) } else { None },
        offset if legacy_data != 0 { None } else { Some(contents.offset()) },
        material material::NON_SOLID,
        model { ("minecraft", "flower_pot") },
    }
    Carrots {
        props {
            age: u8 = [0, 1, 2, 3, 4, 5, 6, 7],
        },
        data Some(age as usize),
        material material::NON_SOLID,
        model { ("minecraft", "carrots") },
        variant format!("age={}", age),
        collision vec![],
    }
    Potatoes {
        props {
            age: u8 = [0, 1, 2, 3, 4, 5, 6, 7],
        },
        data Some(age as usize),
        material material::NON_SOLID,
        model { ("minecraft", "potatoes") },
        variant format!("age={}", age),
        collision vec![],
    }
    WoodenButton {
        props {
            face: AttachedFace = [
                AttachedFace::Floor,
                AttachedFace::Wall,
                AttachedFace::Ceiling
            ],
            facing: Direction = [
                Direction::East,
                Direction::West,
                Direction::South,
                Direction::North
            ],
            powered: bool = [false, true],
            variant: TreeVariant = [
                TreeVariant::Oak,
                TreeVariant::Spruce,
                TreeVariant::Birch,
                TreeVariant::Jungle,
                TreeVariant::Acacia,
                TreeVariant::DarkOak
            ],
        },
        data if variant == TreeVariant::Oak { face.data_with_facing_and_powered(facing, powered) } else { None },
        offset Some(variant.offset() * (3 * 4 * 2) + face.offset() * (4 * 2) + facing.horizontal_offset() * 2 + if powered { 0 } else { 1 }),
        material material::NON_SOLID,
        model { ("minecraft", "wooden_button") },
        variant format!("facing={},powered={}", face.variant_with_facing(facing), powered),
    }
    SkullSkeletonWall {
        props {
            facing: Direction = [
                Direction::Up,
                Direction::North,
                Direction::South,
                Direction::West,
                Direction::East
            ],
            nodrop: bool = [false, true],
        },
        data if !nodrop { Some(facing.index()) } else { None },
        offset if !nodrop && facing != Direction::Up { Some(facing.horizontal_offset()) } else { None },
        material material::NON_SOLID,
        model { ("minecraft", "skull") },
        variant format!("facing={},nodrop={}", facing.as_string(), nodrop),
        collision {
            let (min_x, min_y, min_z, max_x, max_y, max_z) = match facing {
                Direction::Up => (0.25, 0.0, 0.25, 0.75, 0.5, 0.75),
                Direction::North => (0.25, 0.25, 0.5, 0.75, 0.75, 1.0),
                Direction::South => (0.25, 0.25, 0.0, 0.75, 0.75, 0.5),
                Direction::West => (0.5, 0.25, 0.25, 1.0, 0.75, 0.75),
                Direction::East => (0.0, 0.25, 0.25, 0.5, 0.75, 0.75),
                _ => unreachable!(),
            };

            vec![Aabb3::new(
                Point3::new(min_x, min_y, min_z),
                Point3::new(max_x, max_y, max_z)
            )]
        },
    }
    SkullSkeleton
    {
        props {
            rotation: u8 = [0, 1, 2, 3, 4, 5, 6, 7, 8, 9, 10, 11, 12, 13, 14, 15],
        },
        data None::<usize>,
        offset Some(rotation as usize),
        material material::NON_SOLID,
        model { ("minecraft", "skull") },
        collision {
            let (min_x, min_y, min_z, max_x, max_y, max_z) = (0.25, 0.0, 0.25, 0.75, 0.5, 0.75);

            vec![Aabb3::new(
                Point3::new(min_x, min_y, min_z),
                Point3::new(max_x, max_y, max_z)
            )]
        },
    }
    SkullWitherSkeletonWall {
        props {
            facing: Direction = [
                Direction::North,
                Direction::South,
                Direction::West,
                Direction::East
            ],
        },
        data None::<usize>,
        offset Some(facing.horizontal_offset()),
        material material::NON_SOLID,
        model { ("minecraft", "skull") },
        collision {
            let (min_x, min_y, min_z, max_x, max_y, max_z) = match facing {
                Direction::North => (0.25, 0.25, 0.5, 0.75, 0.75, 1.0),
                Direction::South => (0.25, 0.25, 0.0, 0.75, 0.75, 0.5),
                Direction::West => (0.5, 0.25, 0.25, 1.0, 0.75, 0.75),
                Direction::East => (0.0, 0.25, 0.25, 0.5, 0.75, 0.75),
                _ => unreachable!(),
            };

            vec![Aabb3::new(
                Point3::new(min_x, min_y, min_z),
                Point3::new(max_x, max_y, max_z)
            )]
        },
    }
    SkullWitherSkeleton {
        props {
            rotation: u8 = [0, 1, 2, 3, 4, 5, 6, 7, 8, 9, 10, 11, 12, 13, 14, 15],
        },
        data None::<usize>,
        offset Some(rotation as usize),
        material material::NON_SOLID,
        model { ("minecraft", "skull") },
        collision {
            let (min_x, min_y, min_z, max_x, max_y, max_z) = (0.25, 0.0, 0.25, 0.75, 0.5, 0.75);

            vec![Aabb3::new(
                Point3::new(min_x, min_y, min_z),
                Point3::new(max_x, max_y, max_z)
            )]
        },
    }
    ZombieWallHead {
        props {
            facing: Direction = [
                Direction::North,
                Direction::South,
                Direction::West,
                Direction::East
            ],
        },
        data None::<usize>,
        offset Some(facing.horizontal_offset()),
        material material::NON_SOLID,
        model { ("minecraft", "zombie_wall_head") },
    }
    ZombieHead {
        props {
            rotation: u8 = [0, 1, 2, 3, 4, 5, 6, 7, 8, 9, 10, 11, 12, 13, 14, 15],
        },
        data None::<usize>,
        offset Some(rotation as usize),
        material material::NON_SOLID,
        model { ("minecraft", "zombie_head") },
    }
    PlayerWallHead {
        props {
            facing: Direction = [
                Direction::North,
                Direction::South,
                Direction::West,
                Direction::East
            ],
        },
        data None::<usize>,
        offset Some(facing.horizontal_offset()),
        material material::NON_SOLID,
        model { ("minecraft", "player_wall_head") },
    }
    PlayerHead {
        props {
            rotation: u8 = [0, 1, 2, 3, 4, 5, 6, 7, 8, 9, 10, 11, 12, 13, 14, 15],
        },
        data None::<usize>,
        offset Some(rotation as usize),
        material material::NON_SOLID,
        model { ("minecraft", "player_head") },
    }
    CreeperWallHead {
        props {
            facing: Direction = [
                Direction::North,
                Direction::South,
                Direction::West,
                Direction::East
            ],
        },
        data None::<usize>,
        offset Some(facing.horizontal_offset()),
        material material::NON_SOLID,
        model { ("minecraft", "creeper_wall_head") },
    }
    CreeperHead {
        props {
            rotation: u8 = [0, 1, 2, 3, 4, 5, 6, 7, 8, 9, 10, 11, 12, 13, 14, 15],
        },
        data None::<usize>,
        offset Some(rotation as usize),
        material material::NON_SOLID,
        model { ("minecraft", "creeper_head") },
    }
    DragonWallHead {
        props {
            facing: Direction = [
                Direction::North,
                Direction::South,
                Direction::West,
                Direction::East
            ],
        },
        data None::<usize>,
        offset Some(facing.horizontal_offset()),
        material material::NON_SOLID,
        model { ("minecraft", "dragon_wall_head") },
    }
    DragonHead {
        props {
            rotation: u8 = [0, 1, 2, 3, 4, 5, 6, 7, 8, 9, 10, 11, 12, 13, 14, 15],
        },
        data None::<usize>,
        offset Some(rotation as usize),
        material material::NON_SOLID,
        model { ("minecraft", "dragon_head") },
    }
    Anvil {
        props {
            damage: u8 = [0, 1, 2],
            facing: Direction = [
                Direction::North,
                Direction::South,
                Direction::West,
                Direction::East
            ],
        },
        data Some(facing.horizontal_index() | (match damage { 0 => 0x0, 1 => 0x4, 2 => 0x8, _ => unreachable!() })),
        offset Some(facing.horizontal_offset() + (damage as usize) * 4),
        material material::NON_SOLID,
        model { ("minecraft", "anvil") },
        variant format!("damage={},facing={}", damage, facing.as_string()),
        collision match facing.axis() {
            Axis::Z => vec![Aabb3::new(
                Point3::new(1.0/8.0, 0.0, 0.0),
                Point3::new(7.0/8.0, 1.0, 1.0)
            )],
            Axis::X => vec![Aabb3::new(
                Point3::new(0.0, 0.0, 1.0/8.0),
                Point3::new(1.0, 1.0, 7.0/8.0)
            )],
            _ => unreachable!(),
        },
    }
    TrappedChest {
        props {
            facing: Direction = [
                Direction::North,
                Direction::South,
                Direction::West,
                Direction::East
            ],
            type_: ChestType = [
                ChestType::Single,
                ChestType::Left,
                ChestType::Right
            ],
            waterlogged: bool = [true, false],
        },
        data if type_ == ChestType::Single && !waterlogged { Some(facing.index()) } else { None },
        offset Some(if waterlogged { 0 } else { 1 } +
            type_.offset() * 2 +
            facing.horizontal_offset() * (2 * 3)),
        material material::NON_SOLID,
        model { ("minecraft", "trapped_chest") },
        variant format!("facing={}", facing.as_string()),
        collision vec![Aabb3::new(
            Point3::new(1.0/16.0, 0.0, 1.0/16.0),
            Point3::new(15.0/16.0, 7.0/8.0, 15.0/16.0)
        )],
    }
    LightWeightedPressurePlate {
        props {
            power: u8 = [0, 1, 2, 3, 4, 5, 6, 7, 8, 9, 10, 11, 12, 13, 14, 15],
        },
        data Some(power as usize),
        material material::NON_SOLID,
        model { ("minecraft", "light_weighted_pressure_plate") },
        variant format!("power={}", power),
        collision vec![],
    }
    HeavyWeightedPressurePlate {
        props {
            power: u8 = [0, 1, 2, 3, 4, 5, 6, 7, 8, 9, 10, 11, 12, 13, 14, 15],
        },
        data Some(power as usize),
        material material::NON_SOLID,
        model { ("minecraft", "heavy_weighted_pressure_plate") },
        variant format!("power={}", power),
        collision vec![],
    }
    ComparatorUnpowered {
        props {
            facing: Direction = [
                Direction::North,
                Direction::South,
                Direction::West,
                Direction::East
            ],
            mode: ComparatorMode = [ComparatorMode::Compare, ComparatorMode::Subtract],
            powered: bool = [false, true],
        },
        data Some(facing.horizontal_index()
                  | (if mode == ComparatorMode::Subtract { 0x4 } else { 0x0 })
                  | (if powered { 0x8 } else { 0x0 })),
        offset Some(if powered { 0 } else { 1<<0 } +
                    if mode == ComparatorMode::Compare { 0 } else { 1<<1 } +
                    facing.horizontal_offset() * (1<<2)),
        material material::NON_SOLID,
        model { ("minecraft", "unpowered_comparator") },
        variant format!("facing={},mode={},powered={}", facing.as_string(), mode.as_string(), powered),
        collision vec![Aabb3::new(
            Point3::new(0.0, 0.0, 0.0),
            Point3::new(1.0, 1.0/8.0, 1.0)
        )],
    }
    ComparatorPowered {
        props {
            facing: Direction = [
                Direction::North,
                Direction::South,
                Direction::West,
                Direction::East
            ],
            mode: ComparatorMode = [ComparatorMode::Compare, ComparatorMode::Subtract],
            powered: bool = [false, true],
        },
        data Some(facing.horizontal_index()
                  | (if mode == ComparatorMode::Subtract { 0x4 } else { 0x0 })
                  | (if powered { 0x8 } else { 0x0 })),
        offset None,
        material material::NON_SOLID,
        model { ("minecraft", "powered_comparator") },
        variant format!("facing={},mode={},powered={}", facing.as_string(), mode.as_string(), powered),
        collision vec![Aabb3::new(
            Point3::new(0.0, 0.0, 0.0),
            Point3::new(1.0, 1.0/8.0, 1.0)
        )],
    }
    DaylightDetector {
        props {
            power: u8 = [0, 1, 2, 3, 4, 5, 6, 7, 8, 9, 10, 11, 12, 13, 14, 15],
            inverted: bool = [true, false],
        },
        data if inverted { None } else { Some(power as usize) },
        offset Some((power as usize) + if inverted { 0 } else { 16 }),
        material material::NON_SOLID,
        model { ("minecraft", "daylight_detector") },
        variant format!("power={}", power),
        collision vec![Aabb3::new(
            Point3::new(0.0, 0.0, 0.0),
            Point3::new(1.0, 3.0/8.0, 1.0)
        )],
    }
    RedstoneBlock {
        props {},
        model { ("minecraft", "redstone_block") },
    }
    QuartzOre {
        props {},
        model { ("minecraft", "quartz_ore") },
    }
    Hopper {
        props {
            enabled: bool = [false, true],
            facing: Direction = [
                Direction::Down,
                Direction::North,
                Direction::South,
                Direction::West,
                Direction::East
            ],
        },
        data Some(facing.index() | (if enabled { 0x8 } else { 0x0 })),
        offset Some(match facing {
            Direction::Down => 0,
            Direction::North => 1,
            Direction::South => 2,
            Direction::West => 3,
            Direction::East => 4,
            _ => unreachable!(),
        } + if enabled { 0 } else { 5 }),
        material material::NON_SOLID,
        model { ("minecraft", "hopper") },
        variant format!("facing={}", facing.as_string()),
    }
    QuartzBlock {
        props {
            variant: QuartzVariant = [
                QuartzVariant::Normal,
                QuartzVariant::Chiseled,
                QuartzVariant::PillarVertical,
                QuartzVariant::PillarNorthSouth,
                QuartzVariant::PillarEastWest
            ],
        },
        data Some(variant.data()),
        model { ("minecraft", match variant {
            QuartzVariant::Normal => "quartz_block",
            QuartzVariant::Chiseled => "chiseled_quartz_block",
            QuartzVariant::PillarVertical |
            QuartzVariant::PillarNorthSouth |
            QuartzVariant::PillarEastWest => "quartz_column",
        } ) },
        variant variant.as_string(),
    }
    QuartzStairs {
        props {
            facing: Direction = [
                Direction::North,
                Direction::South,
                Direction::West,
                Direction::East
            ],
            half: BlockHalf = [BlockHalf::Top, BlockHalf::Bottom],
            shape: StairShape = [
                StairShape::Straight,
                StairShape::InnerLeft,
                StairShape::InnerRight,
                StairShape::OuterLeft,
                StairShape::OuterRight
            ],
            waterlogged: bool = [true, false],
        },
        data stair_data(facing, half, shape, waterlogged),
        offset stair_offset(facing, half, shape, waterlogged),
        material material::NON_SOLID,
        model { ("minecraft", "quartz_stairs") },
        variant format!("facing={},half={},shape={}", facing.as_string(), half.as_string(), shape.as_string()),
        collision stair_collision(facing, shape, half),
        update_state (world, pos) => Block::QuartzStairs{facing, half, shape: update_stair_shape(world, pos, facing), waterlogged},
    }
    ActivatorRail {
        props {
            shape: RailShape = [
                RailShape::NorthSouth,
                RailShape::EastWest,
                RailShape::AscendingNorth,
                RailShape::AscendingSouth,
                RailShape::AscendingEast,
                RailShape::AscendingWest
            ],
            powered: bool = [false, true],
        },
        data Some(shape.data() | (if powered { 0x8 } else { 0x0 })),
        offset Some(shape.data() + (if powered { 0 } else { 6 })),
        material material::NON_SOLID,
        model { ("minecraft", "activator_rail") },
        variant format!("powered={},shape={}", powered, shape.as_string()),
        collision vec![],
    }
    Dropper {
        props {
            facing: Direction = [
                Direction::Up,
                Direction::Down,
                Direction::North,
                Direction::South,
                Direction::West,
                Direction::East
            ],
            triggered: bool = [false, true],
        },
        data Some(facing.index() | (if triggered { 0x8 } else { 0x0 })),
        offset Some(if triggered { 0 } else { 1 } + facing.offset() * 2),
        model { ("minecraft", "dropper") },
        variant format!("facing={}", facing.as_string()),
    }
    StainedHardenedClay {
        props {
            color: ColoredVariant = [
                ColoredVariant::White,
                ColoredVariant::Orange,
                ColoredVariant::Magenta,
                ColoredVariant::LightBlue,
                ColoredVariant::Yellow,
                ColoredVariant::Lime,
                ColoredVariant::Pink,
                ColoredVariant::Gray,
                ColoredVariant::Silver,
                ColoredVariant::Cyan,
                ColoredVariant::Purple,
                ColoredVariant::Blue,
                ColoredVariant::Brown,
                ColoredVariant::Green,
                ColoredVariant::Red,
                ColoredVariant::Black
            ],
        },
        data Some(color.data()),
        model { ("minecraft", format!("{}_stained_hardened_clay", color.as_string()) ) },
    }
    StainedGlassPane {
        props {
            color: ColoredVariant = [
                ColoredVariant::White,
                ColoredVariant::Orange,
                ColoredVariant::Magenta,
                ColoredVariant::LightBlue,
                ColoredVariant::Yellow,
                ColoredVariant::Lime,
                ColoredVariant::Pink,
                ColoredVariant::Gray,
                ColoredVariant::Silver,
                ColoredVariant::Cyan,
                ColoredVariant::Purple,
                ColoredVariant::Blue,
                ColoredVariant::Brown,
                ColoredVariant::Green,
                ColoredVariant::Red,
                ColoredVariant::Black
            ],
            north: bool = [false, true],
            south: bool = [false, true],
            east: bool = [false, true],
            west: bool = [false, true],
            waterlogged: bool = [true, false],
        },
        data if !north && !south && !east && !west && !waterlogged { Some(color.data()) } else { None },
        offset Some(if west { 0 } else { 1<<0 } +
                    if waterlogged { 0 } else { 1<<1 } +
                    if south { 0 } else { 1<<2 } +
                    if north { 0 } else { 1<<3 } +
                    if east { 0 } else { 1<<4 } +
                    color.data() * (1<<5)),
        material material::TRANSPARENT,
        model { ("minecraft", format!("{}_stained_glass_pane", color.as_string()) ) },
        collision pane_collision(north, south, east, west),
        update_state (world, pos) => {
            let (north, south, west, east) = can_connect_sides(world, pos, &can_connect_glasspane);
            Block::StainedGlassPane{color, north, south, west, east, waterlogged}
        },
        multipart (key, val) => match key {
            "north" => north == (val == "true"),
            "south" => south == (val == "true"),
            "east" => east == (val == "true"),
            "west" => west == (val == "true"),
            _ => false,
        },
    }
    Leaves2 {
        props {
            check_decay: bool = [false, true],
            decayable: bool = [false, true],
            variant: TreeVariant = [
                TreeVariant::Acacia,
                TreeVariant::DarkOak
            ],
        },
        data Some(variant.data()
                  | (if decayable { 0x4 } else { 0x0 })
                  | (if check_decay { 0x8 } else { 0x0 })),
        offset None,
        material material::LEAVES,
        model { ("minecraft", format!("{}_leaves", variant.as_string()) ) },
        tint TintType::Foliage,
    }
    Log2 {
        props {
            axis: Axis = [Axis::None, Axis::X, Axis::Y, Axis::Z],
            variant: TreeVariant = [
                TreeVariant::Acacia,
                TreeVariant::DarkOak
            ],
        },
        data Some(variant.data() | (axis.index() << 2)),
        offset None,
        model { ("minecraft", format!("{}_log", variant.as_string()) ) },
        variant format!("axis={}", axis.as_string()),
    }
    AcaciaStairs {
        props {
            facing: Direction = [
                Direction::North,
                Direction::South,
                Direction::West,
                Direction::East
            ],
            half: BlockHalf = [BlockHalf::Top, BlockHalf::Bottom],
            shape: StairShape = [
                StairShape::Straight,
                StairShape::InnerLeft,
                StairShape::InnerRight,
                StairShape::OuterLeft,
                StairShape::OuterRight
            ],
            waterlogged: bool = [true, false],
        },
        data stair_data(facing, half, shape, waterlogged),
        offset stair_offset(facing, half, shape, waterlogged),
        material material::NON_SOLID,
        model { ("minecraft", "acacia_stairs") },
        variant format!("facing={},half={},shape={}", facing.as_string(), half.as_string(), shape.as_string()),
        collision stair_collision(facing, shape, half),
        update_state (world, pos) => Block::AcaciaStairs{facing, half, shape: update_stair_shape(world, pos, facing), waterlogged},
    }
    DarkOakStairs {
        props {
            facing: Direction = [
                Direction::North,
                Direction::South,
                Direction::West,
                Direction::East
            ],
            half: BlockHalf = [BlockHalf::Top, BlockHalf::Bottom],
            shape: StairShape = [
                StairShape::Straight,
                StairShape::InnerLeft,
                StairShape::InnerRight,
                StairShape::OuterLeft,
                StairShape::OuterRight
            ],
            waterlogged: bool = [true, false],
        },
        data stair_data(facing, half, shape, waterlogged),
        offset stair_offset(facing, half, shape, waterlogged),
        material material::NON_SOLID,
        model { ("minecraft", "dark_oak_stairs") },
        variant format!("facing={},half={},shape={}", facing.as_string(), half.as_string(), shape.as_string()),
        collision stair_collision(facing, shape, half),
        update_state (world, pos) => Block::DarkOakStairs{facing, half, shape: update_stair_shape(world, pos, facing), waterlogged},
    }
    Slime {
        props {},
        material material::TRANSPARENT,
        model { ("minecraft", "slime") },
    }
    Barrier {
        props {},
        material material::INVISIBLE,
        model { ("minecraft", "barrier") },
    }
    IronTrapDoor {
        props {
            facing: Direction = [
                Direction::North,
                Direction::South,
                Direction::West,
                Direction::East
            ],
            half: BlockHalf = [BlockHalf::Top, BlockHalf::Bottom],
            open: bool = [false, true],
            waterlogged: bool = [true, false],
            powered: bool = [true, false],
        },
        data if waterlogged || powered { None } else { Some(match facing {
            Direction::North => 0,
            Direction::South => 1,
            Direction::West => 2,
            Direction::East => 3,
            _ => unreachable!(),
        } | (if open { 0x4 } else { 0x0 }) | (if half == BlockHalf::Top { 0x8 } else { 0x0 }))},
        offset Some(if waterlogged { 0 } else { 1<<0 } +
            if powered { 0 } else { 1<<1 } +
            if open { 0 } else { 1<<2 } +
            if half == BlockHalf::Top { 0 } else { 1<<3 } +
            facing.horizontal_offset() * (1<<4)),
        material material::NON_SOLID,
        model { ("minecraft", "iron_trapdoor") },
        variant format!("facing={},half={},open={}", facing.as_string(), half.as_string(), open),
        collision trapdoor_collision(facing, half, open),
    }
    Prismarine {
        props {
            variant: PrismarineVariant = [
                PrismarineVariant::Normal,
                PrismarineVariant::Brick,
                PrismarineVariant::Dark
            ],
        },
        data Some(variant.data()),
        model { ("minecraft", variant.as_string() ) },
    }
    PrismarineStairs {
        props {
            facing: Direction = [
                Direction::North,
                Direction::South,
                Direction::West,
                Direction::East
            ],
            half: BlockHalf = [BlockHalf::Top, BlockHalf::Bottom],
            shape: StairShape = [
                StairShape::Straight,
                StairShape::InnerLeft,
                StairShape::InnerRight,
                StairShape::OuterLeft,
                StairShape::OuterRight
            ],
            waterlogged: bool = [true, false],
            variant: PrismarineVariant = [
                    PrismarineVariant::Normal,
                    PrismarineVariant::Brick,
                    PrismarineVariant::Dark
                ],
        },
        data None::<usize>,
        offset Some(stair_offset(facing, half, shape, waterlogged).unwrap() + (2 * 5 * 2 * 4) * variant.data()),
        material material::NON_SOLID,
        model { ("minecraft", match variant {
            PrismarineVariant::Normal => "prismarine_stairs",
            PrismarineVariant::Brick => "prismarine_brick_stairs",
            PrismarineVariant::Dark => "dark_prismarine_stairs",
        }) },
        variant format!("facing={},half={},shape={}", facing.as_string(), half.as_string(), shape.as_string()),
        collision stair_collision(facing, shape, half),
        update_state (world, pos) => Block::PrismarineStairs{facing, half, shape: update_stair_shape(world, pos, facing), waterlogged, variant},
    }
    PrismarineSlab {
        props {
            type_: BlockHalf = [
                BlockHalf::Top,
                BlockHalf::Bottom,
                BlockHalf::Double
            ],
            waterlogged: bool = [true, false],
            variant: PrismarineVariant = [
                    PrismarineVariant::Normal,
                    PrismarineVariant::Brick,
                    PrismarineVariant::Dark
                ],
        },
        data None::<usize>,
        offset Some(if waterlogged { 0 } else { 1 } + type_.offset() * 2 + variant.data() * (2 * 3)),
        material material::NON_SOLID,
        model { ("minecraft", match variant {
            PrismarineVariant::Normal => "prismarine_slab",
            PrismarineVariant::Brick => "prismarine_brick_slab",
            PrismarineVariant::Dark => "dark_prismarine_slab",
        }) },
        variant format!("type={}", type_.as_string()),
        collision slab_collision(type_),
    }
    SeaLantern {
        props {},
        material Material {
            emitted_light: 15,
            ..material::SOLID
        },
        model { ("minecraft", "sea_lantern") },
    }
    HayBlock {
        props {
            axis: Axis = [Axis::X, Axis::Y, Axis::Z],
        },
        data Some(match axis { Axis::X => 0x4, Axis::Y => 0x0, Axis::Z => 0x8, _ => unreachable!() }),
        offset Some(match axis { Axis::X => 0, Axis::Y => 1, Axis::Z => 2, _ => unreachable!() }),
        model { ("minecraft", "hay_block") },
        variant format!("axis={}", axis.as_string()),
    }
    Carpet {
        props {
            color: ColoredVariant = [
                ColoredVariant::White,
                ColoredVariant::Orange,
                ColoredVariant::Magenta,
                ColoredVariant::LightBlue,
                ColoredVariant::Yellow,
                ColoredVariant::Lime,
                ColoredVariant::Pink,
                ColoredVariant::Gray,
                ColoredVariant::Silver,
                ColoredVariant::Cyan,
                ColoredVariant::Purple,
                ColoredVariant::Blue,
                ColoredVariant::Brown,
                ColoredVariant::Green,
                ColoredVariant::Red,
                ColoredVariant::Black
            ],
        },
        data Some(color.data()),
        material material::NON_SOLID,
        model { ("minecraft", format!("{}_carpet", color.as_string()) ) },
        collision vec![Aabb3::new(
            Point3::new(0.0, 0.0, 0.0),
            Point3::new(1.0, 1.0/16.0, 1.0)
        )],
    }
    HardenedClay {
        props {},
        model { ("minecraft", "hardened_clay") },
    }
    CoalBlock {
        props {},
        model { ("minecraft", "coal_block") },
    }
    PackedIce {
        props {},
        model { ("minecraft", "packed_ice") },
    }
    DoublePlant {
        props {
            half: BlockHalf = [BlockHalf::Lower, BlockHalf::Upper],
            variant: DoublePlantVariant = [
                DoublePlantVariant::Sunflower,
                DoublePlantVariant::Lilac,
                DoublePlantVariant::DoubleTallgrass,
                DoublePlantVariant::LargeFern,
                DoublePlantVariant::RoseBush,
                DoublePlantVariant::Peony
            ],
        },
        data Some(variant.data() | (if half == BlockHalf::Upper { 0x8 } else { 0x0 })),
        offset Some(half.offset() + variant.offset() * 2),
        material material::NON_SOLID,
        model { ("minecraft", variant.as_string()) },
        variant format!("half={}", half.as_string()),
        tint TintType::Foliage,
        collision vec![],
        update_state (world, pos) => {
            let (half, variant) = update_double_plant_state(world, pos, half, variant);
            Block::DoublePlant{half, variant}
        },
    }
    StandingBanner {
        props {
            rotation: Rotation = [
                Rotation::South,
                Rotation::SouthSouthWest,
                Rotation::SouthWest,
                Rotation::WestSouthWest,
                Rotation::West,
                Rotation::WestNorthWest,
                Rotation::NorthWest,
                Rotation::NorthNorthWest,
                Rotation::North,
                Rotation::NorthNorthEast,
                Rotation::NorthEast,
                Rotation::EastNorthEast,
                Rotation::East,
                Rotation::EastSouthEast,
                Rotation::SouthEast,
                Rotation::SouthSouthEast
            ],
            color: ColoredVariant = [
                ColoredVariant::White,
                ColoredVariant::Orange,
                ColoredVariant::Magenta,
                ColoredVariant::LightBlue,
                ColoredVariant::Yellow,
                ColoredVariant::Lime,
                ColoredVariant::Pink,
                ColoredVariant::Gray,
                ColoredVariant::Silver,
                ColoredVariant::Cyan,
                ColoredVariant::Purple,
                ColoredVariant::Blue,
                ColoredVariant::Brown,
                ColoredVariant::Green,
                ColoredVariant::Red,
                ColoredVariant::Black
            ],
        },
        data if color != ColoredVariant::White { None } else { Some(rotation.data()) },
        offset Some(rotation.data() + color.data() * 16),
        material material::NON_SOLID,
        model { ("minecraft", "standing_banner") },
        variant format!("rotation={}", rotation.as_string()),
    }
    WallBanner {
        props {
            facing: Direction = [
                Direction::North,
                Direction::South,
                Direction::West,
                Direction::East
            ],
            color: ColoredVariant = [
                ColoredVariant::White,
                ColoredVariant::Orange,
                ColoredVariant::Magenta,
                ColoredVariant::LightBlue,
                ColoredVariant::Yellow,
                ColoredVariant::Lime,
                ColoredVariant::Pink,
                ColoredVariant::Gray,
                ColoredVariant::Silver,
                ColoredVariant::Cyan,
                ColoredVariant::Purple,
                ColoredVariant::Blue,
                ColoredVariant::Brown,
                ColoredVariant::Green,
                ColoredVariant::Red,
                ColoredVariant::Black
            ],
        },
        data if color != ColoredVariant::White { None } else { Some(facing.index()) },
        offset Some(facing.horizontal_offset() + color.data() * 4),
        material material::NON_SOLID,
        model { ("minecraft", "wall_banner") },
        variant format!("facing={}", facing.as_string()),
    }
    DaylightDetectorInverted {
        props {
            power: u8 = [0, 1, 2, 3, 4, 5, 6, 7, 8, 9, 10, 11, 12, 13, 14, 15],
        },
        data Some(power as usize),
        offset None,
        material material::NON_SOLID,
        model { ("minecraft", "daylight_detector_inverted") },
        variant format!("power={}", power),
        collision vec![Aabb3::new(
            Point3::new(0.0, 0.0, 0.0),
            Point3::new(1.0, 3.0/8.0, 1.0)
        )],
    }
    RedSandstone {
        props {
            variant: RedSandstoneVariant = [
                RedSandstoneVariant::Normal,
                RedSandstoneVariant::Chiseled,
                RedSandstoneVariant::Smooth
            ],
        },
        data Some(variant.data()),
        model { ("minecraft", variant.as_string()) },
    }
    RedSandstoneStairs {
        props {
            facing: Direction = [
                Direction::North,
                Direction::South,
                Direction::West,
                Direction::East
            ],
            half: BlockHalf = [BlockHalf::Top, BlockHalf::Bottom],
            shape: StairShape = [
                StairShape::Straight,
                StairShape::InnerLeft,
                StairShape::InnerRight,
                StairShape::OuterLeft,
                StairShape::OuterRight
            ],
            waterlogged: bool = [true, false],
        },
        data stair_data(facing, half, shape, waterlogged),
        offset stair_offset(facing, half, shape, waterlogged),
        material material::NON_SOLID,
        model { ("minecraft", "red_sandstone_stairs") },
        variant format!("facing={},half={},shape={}", facing.as_string(), half.as_string(), shape.as_string()),
        collision stair_collision(facing, shape, half),
        update_state (world, pos) => Block::RedSandstoneStairs{facing, half, shape: update_stair_shape(world, pos, facing), waterlogged},
    }
    WoodenSlabFlat {
        props {
            type_: BlockHalf = [
                BlockHalf::Top,
                BlockHalf::Bottom,
                BlockHalf::Double
            ],
            waterlogged: bool = [true, false],
            variant: WoodSlabVariant = [
                WoodSlabVariant::Oak,
                WoodSlabVariant::Spruce,
                WoodSlabVariant::Birch,
                WoodSlabVariant::Jungle,
                WoodSlabVariant::Acacia,
                WoodSlabVariant::DarkOak
            ],
        },
        data None::<usize>,
        offset Some(if waterlogged { 0 } else { 1 } + type_.offset() * 2 + variant.data() * (2 * 3)),
        material material::NON_SOLID,
        model { ("minecraft", format!("{}_slab", variant.as_string()) ) },
        variant format!("type={}", type_.as_string()),
        collision slab_collision(type_),
    }
    StoneSlabFlat {
        props {
            type_: BlockHalf = [BlockHalf::Top, BlockHalf::Bottom, BlockHalf::Double],
            variant: StoneSlabVariant = [
                StoneSlabVariant::Stone,
                StoneSlabVariant::Sandstone,
                StoneSlabVariant::PetrifiedWood,
                StoneSlabVariant::Cobblestone,
                StoneSlabVariant::Brick,
                StoneSlabVariant::StoneBrick,
                StoneSlabVariant::NetherBrick,
                StoneSlabVariant::Quartz,
                StoneSlabVariant::RedSandstone,
                StoneSlabVariant::Purpur
            ],
            waterlogged: bool = [true, false],
        },
        data None::<usize>,
        offset Some(if waterlogged { 0 } else { 1 } + type_.offset() * 2 + variant.offset() * (2 * 3)),
        material material::NON_SOLID,
        model { ("minecraft", format!("{}_slab", variant.as_string()) ) },
        variant format!("type={}", type_.as_string()),
        collision slab_collision(type_),
    }
    DoubleStoneSlab2 {
        props {
            seamless: bool = [false, true],
            variant: StoneSlabVariant = [
                StoneSlabVariant::RedSandstone
            ],
        },
        data Some(variant.data() | (if seamless { 0x8 } else { 0x0 })),
        offset None,
        material material::SOLID,
        model { ("minecraft", format!("{}_double_slab", variant.as_string()) ) },
        variant if seamless { "all" } else { "normal" },
    }
    StoneSlab2 {
        props {
            half: BlockHalf = [BlockHalf::Top, BlockHalf::Bottom],
            variant: StoneSlabVariant = [StoneSlabVariant::RedSandstone],
        },
        data Some(variant.data() | (if half == BlockHalf::Top { 0x8 } else { 0x0 })),
        offset None,
        material material::NON_SOLID,
        model { ("minecraft", format!("{}_slab", variant.as_string()) ) },
        variant format!("half={}", half.as_string()),
        collision slab_collision(half),
    }
    SmoothStone {
        props {
            variant: StoneSlabVariant = [
                StoneSlabVariant::Stone,
                StoneSlabVariant::Sandstone,
                StoneSlabVariant::Quartz,
                StoneSlabVariant::RedSandstone
            ],
        },
        data None::<usize>,
        offset Some(match variant {
            StoneSlabVariant::Stone => 0,
            StoneSlabVariant::Sandstone => 1,
            StoneSlabVariant::Quartz => 2,
            StoneSlabVariant::RedSandstone => 3,
            _ => unreachable!(),
        }),
        model { ("minecraft", format!("smooth_{}", variant.as_string()) ) },
    }
    SpruceFenceGate {
        props {
            facing: Direction = [
                Direction::North,
                Direction::South,
                Direction::West,
                Direction::East
            ],
            in_wall: bool = [false, true],
            open: bool = [false, true],
            powered: bool = [false, true],
        },
        data fence_gate_data(facing, in_wall, open, powered),
        offset fence_gate_offset(facing, in_wall, open, powered),
        material material::NON_SOLID,
        model { ("minecraft", "spruce_fence_gate") },
        variant format!("facing={},in_wall={},open={}", facing.as_string(), in_wall, open),
        collision fence_gate_collision(facing, in_wall, open),
        update_state (world, pos) => Block::SpruceFenceGate{
            facing: facing,
            in_wall: fence_gate_update_state(world, pos, facing),
            open: open,
            powered: powered
        },
    }
    BirchFenceGate {
        props {
            facing: Direction = [
                Direction::North,
                Direction::South,
                Direction::West,
                Direction::East
            ],
            in_wall: bool = [false, true],
            open: bool = [false, true],
            powered: bool = [false, true],
        },
        data fence_gate_data(facing, in_wall, open, powered),
        offset fence_gate_offset(facing, in_wall, open, powered),
        material material::NON_SOLID,
        model { ("minecraft", "birch_fence_gate") },
        variant format!("facing={},in_wall={},open={}", facing.as_string(), in_wall, open),
        collision fence_gate_collision(facing, in_wall, open),
        update_state (world, pos) => Block::BirchFenceGate{
            facing: facing,
            in_wall: fence_gate_update_state(world, pos, facing),
            open: open,
            powered: powered
        },
    }
    JungleFenceGate {
        props {
            facing: Direction = [
                Direction::North,
                Direction::South,
                Direction::West,
                Direction::East
            ],
            in_wall: bool = [false, true],
            open: bool = [false, true],
            powered: bool = [false, true],
        },
        data fence_gate_data(facing, in_wall, open, powered),
        offset fence_gate_offset(facing, in_wall, open, powered),
        material material::NON_SOLID,
        model { ("minecraft", "jungle_fence_gate") },
        variant format!("facing={},in_wall={},open={}", facing.as_string(), in_wall, open),
        collision fence_gate_collision(facing, in_wall, open),
        update_state (world, pos) => Block::JungleFenceGate{
            facing: facing,
            in_wall: fence_gate_update_state(world, pos, facing),
            open: open,
            powered: powered
        },
    }
    DarkOakFenceGate {
        props {
            facing: Direction = [
                Direction::North,
                Direction::South,
                Direction::West,
                Direction::East
            ],
            in_wall: bool = [false, true],
            open: bool = [false, true],
            powered: bool = [false, true],
        },
        data fence_gate_data(facing, in_wall, open, powered),
        offset fence_gate_offset(facing, in_wall, open, powered),
        material material::NON_SOLID,
        model { ("minecraft", "dark_oak_fence_gate") },
        variant format!("facing={},in_wall={},open={}", facing.as_string(), in_wall, open),
        collision fence_gate_collision(facing, in_wall, open),
        update_state (world, pos) => Block::DarkOakFenceGate{
            facing: facing,
            in_wall: fence_gate_update_state(world, pos, facing),
            open: open,
            powered: powered
        },
    }
    AcaciaFenceGate {
        props {
            facing: Direction = [
                Direction::North,
                Direction::South,
                Direction::West,
                Direction::East
            ],
            in_wall: bool = [false, true],
            open: bool = [false, true],
            powered: bool = [false, true],
        },
        data fence_gate_data(facing, in_wall, open, powered),
        offset fence_gate_offset(facing, in_wall, open, powered),
        material material::NON_SOLID,
        model { ("minecraft", "acacia_fence_gate") },
        variant format!("facing={},in_wall={},open={}", facing.as_string(), in_wall, open),
        collision fence_gate_collision(facing, in_wall, open),
        update_state (world, pos) => Block::AcaciaFenceGate{
            facing: facing,
            in_wall: fence_gate_update_state(world, pos, facing),
            open: open,
            powered: powered
        },
    }
    SpruceFence {
        props {
            north: bool = [false, true],
            south: bool = [false, true],
            west: bool = [false, true],
            east: bool = [false, true],
            waterlogged: bool = [true, false],
        },
        data if !north && !south && !west && !east && !waterlogged { Some(0) } else { None },
        offset Some(if west { 0 } else { 1<<0 } +
                    if waterlogged { 0 } else { 1<<1 } +
                    if south { 0 } else { 1<<2 } +
                    if north { 0 } else { 1<<3 } +
                    if east { 0 } else { 1<<4 }),
        material material::NON_SOLID,
        model { ("minecraft", "spruce_fence") },
        collision fence_collision(north, south, west, east),
        update_state (world, pos) => {
            let (north, south, west, east) = can_connect_sides(world, pos, &can_connect_fence);
            Block::SpruceFence{north, south, west, east, waterlogged}
        },
        multipart (key, val) => match key {
            "north" => north == (val == "true"),
            "south" => south == (val == "true"),
            "west" => west == (val == "true"),
            "east" => east == (val == "true"),
            _ => false,
        },
    }
    BirchFence {
        props {
            north: bool = [false, true],
            south: bool = [false, true],
            west: bool = [false, true],
            east: bool = [false, true],
            waterlogged: bool = [true, false],
        },
        data if !north && !south && !west && !east && !waterlogged { Some(0) } else { None },
        offset Some(if west { 0 } else { 1<<0 } +
                    if waterlogged { 0 } else { 1<<1 } +
                    if south { 0 } else { 1<<2 } +
                    if north { 0 } else { 1<<3 } +
                    if east { 0 } else { 1<<4 }),
        material material::NON_SOLID,
        model { ("minecraft", "birch_fence") },
        collision fence_collision(north, south, west, east),
        update_state (world, pos) => {
            let (north, south, west, east) = can_connect_sides(world, pos, &can_connect_fence);
            Block::BirchFence{north, south, west, east, waterlogged}
        },
        multipart (key, val) => match key {
            "north" => north == (val == "true"),
            "south" => south == (val == "true"),
            "west" => west == (val == "true"),
            "east" => east == (val == "true"),
            _ => false,
        },
    }
    JungleFence {
        props {
            north: bool = [false, true],
            south: bool = [false, true],
            west: bool = [false, true],
            east: bool = [false, true],
            waterlogged: bool = [true, false],
        },
        data if !north && !south && !west && !east && !waterlogged { Some(0) } else { None },
        offset Some(if west { 0 } else { 1<<0 } +
                    if waterlogged { 0 } else { 1<<1 } +
                    if south { 0 } else { 1<<2 } +
                    if north { 0 } else { 1<<3 } +
                    if east { 0 } else { 1<<4 }),
        material material::NON_SOLID,
        model { ("minecraft", "jungle_fence") },
        collision fence_collision(north, south, west, east),
        update_state (world, pos) => {
            let (north, south, west, east) = can_connect_sides(world, pos, &can_connect_fence);
            Block::JungleFence{north, south, west, east, waterlogged}
        },
        multipart (key, val) => match key {
            "north" => north == (val == "true"),
            "south" => south == (val == "true"),
            "west" => west == (val == "true"),
            "east" => east == (val == "true"),
            _ => false,
        },
    }
    DarkOakFence {
        props {
            north: bool = [false, true],
            south: bool = [false, true],
            west: bool = [false, true],
            east: bool = [false, true],
            waterlogged: bool = [true, false],
        },
        data if !north && !south && !west && !east && !waterlogged { Some(0) } else { None },
        offset Some(if west { 0 } else { 1<<0 } +
                    if waterlogged { 0 } else { 1<<1 } +
                    if south { 0 } else { 1<<2 } +
                    if north { 0 } else { 1<<3 } +
                    if east { 0 } else { 1<<4 }),
        material material::NON_SOLID,
        model { ("minecraft", "dark_oak_fence") },
        collision fence_collision(north, south, west, east),
        update_state (world, pos) => {
            let (north, south, west, east) = can_connect_sides(world, pos, &can_connect_fence);
            Block::DarkOakFence{north, south, west, east, waterlogged}
        },
        multipart (key, val) => match key {
            "north" => north == (val == "true"),
            "south" => south == (val == "true"),
            "west" => west == (val == "true"),
            "east" => east == (val == "true"),
            _ => false,
        },
    }
    AcaciaFence {
        props {
            north: bool = [false, true],
            south: bool = [false, true],
            west: bool = [false, true],
            east: bool = [false, true],
            waterlogged: bool = [true, false],
        },
        data if !north && !south && !west && !east && !waterlogged { Some(0) } else { None },
        offset Some(if west { 0 } else { 1<<0 } +
                    if waterlogged { 0 } else { 1<<1 } +
                    if south { 0 } else { 1<<2 } +
                    if north { 0 } else { 1<<3 } +
                    if east { 0 } else { 1<<4 }),
        material material::NON_SOLID,
        model { ("minecraft", "acacia_fence") },
        collision fence_collision(north, south, west, east),
        update_state (world, pos) => {
            let (north, south, west, east) = can_connect_sides(world, pos, &can_connect_fence);
            Block::AcaciaFence{north, south, west, east, waterlogged}
        },
        multipart (key, val) => match key {
            "north" => north == (val == "true"),
            "south" => south == (val == "true"),
            "west" => west == (val == "true"),
            "east" => east == (val == "true"),
            _ => false,
        },
    }
    SpruceDoor {
        props {
            facing: Direction = [
                Direction::North,
                Direction::South,
                Direction::West,
                Direction::East
            ],
            half: DoorHalf = [DoorHalf::Upper, DoorHalf::Lower],
            hinge: Side = [Side::Left, Side::Right],
            open: bool = [false, true],
            powered: bool = [false, true],
        },
        data door_data(facing, half, hinge, open, powered),
        offset door_offset(facing, half, hinge, open, powered),
        material material::NON_SOLID,
        model { ("minecraft", "spruce_door") },
        variant format!("facing={},half={},hinge={},open={}", facing.as_string(), half.as_string(), hinge.as_string(), open),
        collision door_collision(facing, hinge, open),
        update_state (world, pos) => {
            let (facing, hinge, open, powered) = update_door_state(world, pos, half, facing, hinge, open, powered);
            Block::SpruceDoor{facing: facing, half: half, hinge: hinge, open: open, powered: powered}
        },
    }
    BirchDoor {
        props {
            facing: Direction = [
                Direction::North,
                Direction::South,
                Direction::West,
                Direction::East
            ],
            half: DoorHalf = [DoorHalf::Upper, DoorHalf::Lower],
            hinge: Side = [Side::Left, Side::Right],
            open: bool = [false, true],
            powered: bool = [false, true],
        },
        data door_data(facing, half, hinge, open, powered),
        offset door_offset(facing, half, hinge, open, powered),
        material material::NON_SOLID,
        model { ("minecraft", "birch_door") },
        variant format!("facing={},half={},hinge={},open={}", facing.as_string(), half.as_string(), hinge.as_string(), open),
        collision door_collision(facing, hinge, open),
        update_state (world, pos) => {
            let (facing, hinge, open, powered) = update_door_state(world, pos, half, facing, hinge, open, powered);
            Block::BirchDoor{facing: facing, half: half, hinge: hinge, open: open, powered: powered}
        },
    }
    JungleDoor {
        props {
            facing: Direction = [
                Direction::North,
                Direction::South,
                Direction::West,
                Direction::East
            ],
            half: DoorHalf = [DoorHalf::Upper, DoorHalf::Lower],
            hinge: Side = [Side::Left, Side::Right],
            open: bool = [false, true],
            powered: bool = [false, true],
        },
        data door_data(facing, half, hinge, open, powered),
        offset door_offset(facing, half, hinge, open, powered),
        material material::NON_SOLID,
        model { ("minecraft", "jungle_door") },
        variant format!("facing={},half={},hinge={},open={}", facing.as_string(), half.as_string(), hinge.as_string(), open),
        collision door_collision(facing, hinge, open),
        update_state (world, pos) => {
            let (facing, hinge, open, powered) = update_door_state(world, pos, half, facing, hinge, open, powered);
            Block::JungleDoor{facing: facing, half: half, hinge: hinge, open: open, powered: powered}
        },
    }
    AcaciaDoor {
        props {
            facing: Direction = [
                Direction::North,
                Direction::South,
                Direction::West,
                Direction::East
            ],
            half: DoorHalf = [DoorHalf::Upper, DoorHalf::Lower],
            hinge: Side = [Side::Left, Side::Right],
            open: bool = [false, true],
            powered: bool = [false, true],
        },
        data door_data(facing, half, hinge, open, powered),
        offset door_offset(facing, half, hinge, open, powered),
        material material::NON_SOLID,
        model { ("minecraft", "acacia_door") },
        variant format!("facing={},half={},hinge={},open={}", facing.as_string(), half.as_string(), hinge.as_string(), open),
        collision door_collision(facing, hinge, open),
        update_state (world, pos) => {
            let (facing, hinge, open, powered) = update_door_state(world, pos, half, facing, hinge, open, powered);
            Block::AcaciaDoor{facing: facing, half: half, hinge: hinge, open: open, powered: powered}
        },
    }
    DarkOakDoor {
        props {
            facing: Direction = [
                Direction::North,
                Direction::South,
                Direction::West,
                Direction::East
            ],
            half: DoorHalf = [DoorHalf::Upper, DoorHalf::Lower],
            hinge: Side = [Side::Left, Side::Right],
            open: bool = [false, true],
            powered: bool = [false, true],
        },
        data door_data(facing, half, hinge, open, powered),
        offset door_offset(facing, half, hinge, open, powered),
        material material::NON_SOLID,
        model { ("minecraft", "dark_oak_door") },
        variant format!("facing={},half={},hinge={},open={}", facing.as_string(), half.as_string(), hinge.as_string(), open),
        collision door_collision(facing, hinge, open),
        update_state (world, pos) => {
            let (facing, hinge, open, powered) = update_door_state(world, pos, half, facing, hinge, open, powered);
            Block::DarkOakDoor{facing: facing, half: half, hinge: hinge, open: open, powered: powered}
        },
    }
    EndRod {
        props {
            facing: Direction = [
                Direction::Up,
                Direction::Down,
                Direction::North,
                Direction::South,
                Direction::West,
                Direction::East
            ],
        },
        data Some(facing.index()),
        offset Some(facing.offset()),
        material Material {
            emitted_light: 14,
            ..material::NON_SOLID
        },
        model { ("minecraft", "end_rod") },
        variant format!("facing={}", facing.as_string()),
        collision {
            match facing.axis() {
                Axis::Y => vec![Aabb3::new(
                    Point3::new(3.0/8.0, 0.0, 3.0/8.0),
                    Point3::new(5.0/8.0, 1.0, 5.0/8.0))
                ],
                Axis::Z => vec![Aabb3::new(
                    Point3::new(3.0/8.0, 3.0/8.0, 0.0),
                    Point3::new(5.0/8.0, 5.0/8.0, 1.0))
                ],
                Axis::X => vec![Aabb3::new(
                    Point3::new(0.0, 3.0/8.0, 3.0/8.0),
                    Point3::new(1.0, 5.0/8.0, 5.0/8.0))
                ],
                _ => unreachable!(),
            }
        },
    }
    ChorusPlant {
        props {
            up: bool = [false, true],
            down: bool = [false, true],
            north: bool = [false, true],
            south: bool = [false, true],
            west: bool = [false, true],
            east: bool = [false, true],
        },
        data if !up && !down && !north && !south && !west && !east { Some(0) } else { None },
        offset Some(if west { 0 } else { 1<<0 } +
                    if up { 0 } else { 1<<1 } +
                    if south { 0 } else { 1<<2 } +
                    if north { 0 } else { 1<<3 } +
                    if east { 0 } else { 1<<4 } +
                    if down { 0 } else { 1<<5 }),
        material material::NON_SOLID,
        model { ("minecraft", "chorus_plant") },
        collision {
            let mut collision = vec![Aabb3::new(
                Point3::new(3.0/16.0, 3.0/16.0, 3.0/16.0),
                Point3::new(13.0/16.0, 13.0/16.0, 13.0/16.0))
            ];

            if up {
                collision.push(Aabb3::new(
                    Point3::new(3.0/16.0, 13.0/16.0, 3.0/16.0),
                    Point3::new(13.0/16.0, 1.0, 13.0/16.0))
                );
            }

            if down {
                collision.push(Aabb3::new(
                    Point3::new(3.0/16.0, 0.0, 3.0/16.0),
                    Point3::new(13.0/16.0, 3.0/16.0, 13.0/16.0))
                );
            }

            if north {
                collision.push(Aabb3::new(
                    Point3::new(3.0/16.0, 3.0/16.0, 0.0),
                    Point3::new(13.0/16.0, 13.0/16.0, 3.0/16.0))
                );
            }

            if south {
                collision.push(Aabb3::new(
                    Point3::new(3.0/16.0, 3.0/16.0, 13.0/16.0),
                    Point3::new(13.0/16.0, 13.0/16.0, 1.0))
                );
            }

            if east {
                collision.push(Aabb3::new(
                    Point3::new(13.0/16.0, 3.0/16.0, 3.0/16.0),
                    Point3::new(1.0, 13.0/16.0, 13.0/16.0))
                );
            }

            if west {
                collision.push(Aabb3::new(
                    Point3::new(0.0, 3.0/16.0, 3.0/16.0),
                    Point3::new(3.0/16.0, 13.0/16.0, 13.0/16.0))
                );
            }

            collision
        },
        update_state (world, pos) => Block::ChorusPlant {
            up: match world.get_block(pos.shift(Direction::Up)) { Block::ChorusPlant{..} | Block::ChorusFlower{..} => true, _ => false,},
            down: match world.get_block(pos.shift(Direction::Down)) { Block::ChorusPlant{..} | Block::ChorusFlower{..} | Block::EndStone{..} => true, _ => false,},
            north: match world.get_block(pos.shift(Direction::North)) { Block::ChorusPlant{..} | Block::ChorusFlower{..} => true, _ => false,},
            south: match world.get_block(pos.shift(Direction::South)) { Block::ChorusPlant{..} | Block::ChorusFlower{..} => true, _ => false,},
            west: match world.get_block(pos.shift(Direction::West)) { Block::ChorusPlant{..} | Block::ChorusFlower{..} => true, _ => false,},
            east: match world.get_block(pos.shift(Direction::East)) { Block::ChorusPlant{..} | Block::ChorusFlower{..} => true, _ => false,},
        },
        multipart (key, val) => match key {
            "up" => up == (val == "true"),
            "down" => down == (val == "true"),
            "north" => north == (val == "true"),
            "south" => south == (val == "true"),
            "east" => east == (val == "true"),
            "west" => west == (val == "true"),
            _ => false,
        },
    }
    ChorusFlower {
        props {
            age: u8 = [0, 1, 2, 3, 4, 5],
        },
        data Some(age as usize),
        material material::NON_SOLID,
        model { ("minecraft", "chorus_flower") },
        variant format!("age={}", age),
    }
    PurpurBlock {
        props {},
        model { ("minecraft", "purpur_block") },
    }
    PurpurPillar {
        props {
            axis: Axis = [Axis::X, Axis::Y, Axis::Z],
        },
        data Some(match axis { Axis::X => 0x4, Axis::Y => 0x0, Axis::Z => 0x8, _ => unreachable!() }),
        offset Some(match axis { Axis::X => 0, Axis::Y => 1, Axis::Z => 2, _ => unreachable!() }),
        model { ("minecraft", "purpur_pillar") },
        variant format!("axis={}", axis.as_string()),
    }
    PurpurStairs {
        props {
            facing: Direction = [
                Direction::North,
                Direction::South,
                Direction::West,
                Direction::East
            ],
            half: BlockHalf = [BlockHalf::Top, BlockHalf::Bottom],
            shape: StairShape = [
                StairShape::Straight,
                StairShape::InnerLeft,
                StairShape::InnerRight,
                StairShape::OuterLeft,
                StairShape::OuterRight
            ],
            waterlogged: bool = [true, false],
        },
        data stair_data(facing, half, shape, waterlogged),
        offset stair_offset(facing, half, shape, waterlogged),
        material material::NON_SOLID,
        model { ("minecraft", "purpur_stairs") },
        variant format!("facing={},half={},shape={}", facing.as_string(), half.as_string(), shape.as_string()),
        collision stair_collision(facing, shape, half),
        update_state (world, pos) => Block::PurpurStairs{facing, half, shape: update_stair_shape(world, pos, facing), waterlogged},
    }
    PurpurDoubleSlab {
        props {
            variant: StoneSlabVariant = [StoneSlabVariant::Purpur],
        },
        offset None,
        model { ("minecraft", format!("{}_double_slab", variant.as_string()) ) },
    }
    PurpurSlab {
        props {
            half: BlockHalf = [BlockHalf::Top, BlockHalf::Bottom],
            variant: StoneSlabVariant = [StoneSlabVariant::Purpur],
        },
        data if half == BlockHalf::Top { Some(0x8) } else { Some(0) },
        offset None,
        material material::NON_SOLID,
        model { ("minecraft", format!("{}_slab", variant.as_string()) ) },
        variant format!("half={},variant=default", half.as_string()),
        collision slab_collision(half),
    }
    EndBricks {
        props {},
        model { ("minecraft", "end_bricks") },
    }
    Beetroots {
        props {
            age: u8 = [0, 1, 2, 3],
        },
        data Some(age as usize),
        material material::NON_SOLID,
        model { ("minecraft", "beetroots") },
        variant format!("age={}", age),
        collision vec![],
    }
    GrassPath {
        props {},
        material material::NON_SOLID,
        model { ("minecraft", "grass_path") },
        collision vec![Aabb3::new(
            Point3::new(0.0, 0.0, 0.0),
            Point3::new(1.0, 15.0/16.0, 1.0)
        )],
    }
    EndGateway {
        props {},
        material material::NON_SOLID,
        model { ("minecraft", "end_gateway") },
        collision vec![],
    }
    RepeatingCommandBlock {
        props {
            conditional: bool = [false, true],
            facing: Direction = [
                Direction::Up,
                Direction::Down,
                Direction::North,
                Direction::South,
                Direction::West,
                Direction::East
            ],
        },
        data Some(facing.index() | (if conditional { 0x8 } else { 0x0 })),
        offset Some(facing.offset() + (if conditional { 0 } else { 6 })),
        model { ("minecraft", "repeating_command_block") },
        variant format!("conditional={},facing={}", conditional, facing.as_string()),
    }
    ChainCommandBlock {
        props {
            conditional: bool = [false, true],
            facing: Direction = [
                Direction::Up,
                Direction::Down,
                Direction::North,
                Direction::South,
                Direction::West,
                Direction::East
            ],
        },
        data Some(facing.index() | (if conditional { 0x8 } else { 0x0 })),
        offset Some(facing.offset() + (if conditional { 0 } else { 6 })),
        model { ("minecraft", "chain_command_block") },
        variant format!("conditional={},facing={}", conditional, facing.as_string()),
    }
    FrostedIce {
        props {
            age: u8 = [ 0, 1, 2, 3 ],
        },
        data if age == 0 { Some(0) } else { None },
        offset Some(age as usize),
        model { ("minecraft", "frosted_ice") },
    }
    MagmaBlock {
        props {},
        model { ("minecraft", "magma") },
    }
    NetherWartBlock {
        props {},
        model { ("minecraft", "nether_wart_block") },
    }
    RedNetherBrick {
        props {},
        model { ("minecraft", "red_nether_brick") },
    }
    BoneBlock {
        props {
            axis: Axis = [Axis::Y, Axis::Z, Axis::X],
        },
        data Some(axis.index() << 2),
        offset Some(match axis { Axis::X => 0, Axis::Y => 1, Axis::Z => 2, _ => unreachable!() }),
        model { ("minecraft", "bone_block") },
        variant format!("axis={}", axis.as_string()),
    }
    StructureVoid {
        props {},
        material material::Material {
            collidable: false,
            .. material::INVISIBLE
        },
        model { ("minecraft", "structure_void") },
        // TODO: a small hit box but no collision
        collision vec![],
    }
    Observer {
        props {
            facing: Direction = [
                Direction::Up,
                Direction::Down,
                Direction::North,
                Direction::South,
                Direction::West,
                Direction::East
            ],
            powered: bool = [false, true],
        },
        data Some(facing.index() | (if powered { 0x8 } else { 0x0 })),
        offset Some(if powered { 0 } else { 1 } + facing.offset() * 2),
        model { ("minecraft", "observer") },
        variant format!("facing={},powered={}", facing.as_string(), powered),
    }
    // TODO: Shulker box textures (1.11+), since there is no model, we use wool for now
    // The textures should be built from textures/blocks/shulker_top_<color>.png
    // and textures/entity/shulker/shulker_<color>.png
    ShulkerBox {
        props {
            facing: Direction = [
                Direction::Up,
                Direction::Down,
                Direction::North,
                Direction::South,
                Direction::West,
                Direction::East
            ],
        },
        data None::<usize>,
        offset Some(facing.offset()),
        model { ("minecraft", "sponge") },
    }
    WhiteShulkerBox {
        props {
            facing: Direction = [
                Direction::Up,
                Direction::Down,
                Direction::North,
                Direction::South,
                Direction::West,
                Direction::East
            ],
        },
        data Some(facing.index()),
        offset Some(facing.offset()),
        model { ("minecraft", "white_wool") },
    }
    OrangeShulkerBox {
        props {
            facing: Direction = [
                Direction::Up,
                Direction::Down,
                Direction::North,
                Direction::South,
                Direction::West,
                Direction::East
            ],
        },
        data Some(facing.index()),
        offset Some(facing.offset()),
        model { ("minecraft", "orange_wool") },
    }
    MagentaShulkerBox {
        props {
            facing: Direction = [
                Direction::Up,
                Direction::Down,
                Direction::North,
                Direction::South,
                Direction::West,
                Direction::East
            ],
        },
        data Some(facing.index()),
        offset Some(facing.offset()),
        model { ("minecraft", "magenta_wool") },
    }
    LightBlueShulkerBox {
        props {
            facing: Direction = [
                Direction::Up,
                Direction::Down,
                Direction::North,
                Direction::South,
                Direction::West,
                Direction::East
            ],
        },
        data Some(facing.index()),
        offset Some(facing.offset()),
        model { ("minecraft", "light_blue_wool") },
    }
    YellowShulkerBox {
        props {
            facing: Direction = [
                Direction::Up,
                Direction::Down,
                Direction::North,
                Direction::South,
                Direction::West,
                Direction::East
            ],
        },
        data Some(facing.index()),
        offset Some(facing.offset()),
        model { ("minecraft", "yellow_wool") },
    }
    LimeShulkerBox {
        props {
            facing: Direction = [
                Direction::Up,
                Direction::Down,
                Direction::North,
                Direction::South,
                Direction::West,
                Direction::East
            ],
        },
        data Some(facing.index()),
        offset Some(facing.offset()),
        model { ("minecraft", "lime_wool") },
    }
    PinkShulkerBox {
        props {
            facing: Direction = [
                Direction::Up,
                Direction::Down,
                Direction::North,
                Direction::South,
                Direction::West,
                Direction::East
            ],
        },
        data Some(facing.index()),
        offset Some(facing.offset()),
        model { ("minecraft", "pink_wool") },
    }
    GrayShulkerBox {
        props {
            facing: Direction = [
                Direction::Up,
                Direction::Down,
                Direction::North,
                Direction::South,
                Direction::West,
                Direction::East
            ],
        },
        data Some(facing.index()),
        offset Some(facing.offset()),
        model { ("minecraft", "gray_wool") },
    }
    LightGrayShulkerBox {
        props {
            facing: Direction = [
                Direction::Up,
                Direction::Down,
                Direction::North,
                Direction::South,
                Direction::West,
                Direction::East
            ],
        },
        data Some(facing.index()),
        offset Some(facing.offset()),
        model { ("minecraft", "light_gray_wool") },
    }
    CyanShulkerBox {
        props {
            facing: Direction = [
                Direction::Up,
                Direction::Down,
                Direction::North,
                Direction::South,
                Direction::West,
                Direction::East
            ],
        },
        data Some(facing.index()),
        offset Some(facing.offset()),
        model { ("minecraft", "cyan_wool") },
    }
    PurpleShulkerBox {
        props {
            facing: Direction = [
                Direction::Up,
                Direction::Down,
                Direction::North,
                Direction::South,
                Direction::West,
                Direction::East
            ],
        },
        data Some(facing.index()),
        offset Some(facing.offset()),
        model { ("minecraft", "purple_wool") },
    }
    BlueShulkerBox {
        props {
            facing: Direction = [
                Direction::Up,
                Direction::Down,
                Direction::North,
                Direction::South,
                Direction::West,
                Direction::East
            ],
        },
        data Some(facing.index()),
        offset Some(facing.offset()),
        model { ("minecraft", "blue_wool") },
    }
    BrownShulkerBox {
        props {
            facing: Direction = [
                Direction::Up,
                Direction::Down,
                Direction::North,
                Direction::South,
                Direction::West,
                Direction::East
            ],
        },
        data Some(facing.index()),
        offset Some(facing.offset()),
        model { ("minecraft", "brown_wool") },
    }
    GreenShulkerBox {
        props {
            facing: Direction = [
                Direction::Up,
                Direction::Down,
                Direction::North,
                Direction::South,
                Direction::West,
                Direction::East
            ],
        },
        data Some(facing.index()),
        offset Some(facing.offset()),
        model { ("minecraft", "green_wool") },
    }
    RedShulkerBox {
        props {
            facing: Direction = [
                Direction::Up,
                Direction::Down,
                Direction::North,
                Direction::South,
                Direction::West,
                Direction::East
            ],
        },
        data Some(facing.index()),
        offset Some(facing.offset()),
        model { ("minecraft", "red_wool") },
    }
    BlackShulkerBox {
        props {
            facing: Direction = [
                Direction::Up,
                Direction::Down,
                Direction::North,
                Direction::South,
                Direction::West,
                Direction::East
            ],
        },
        data Some(facing.index()),
        offset Some(facing.offset()),
        model { ("minecraft", "black_wool") },
    }
    WhiteGlazedTerracotta {
        props {
            facing: Direction = [
                Direction::North,
                Direction::South,
                Direction::West,
                Direction::East
            ],
        },
        data Some(facing.horizontal_index()),
        offset Some(facing.horizontal_offset()),
        model { ("minecraft", "white_glazed_terracotta") },
        variant format!("facing={}", facing.as_string()),
    }
    OrangeGlazedTerracotta {
        props {
            facing: Direction = [
                Direction::North,
                Direction::South,
                Direction::West,
                Direction::East
            ],
        },
        data Some(facing.horizontal_index()),
        offset Some(facing.horizontal_offset()),
        model { ("minecraft", "orange_glazed_terracotta") },
        variant format!("facing={}", facing.as_string()),
    }
    MagentaGlazedTerracotta {
        props {
            facing: Direction = [
                Direction::North,
                Direction::South,
                Direction::West,
                Direction::East
            ],
        },
        data Some(facing.horizontal_index()),
        offset Some(facing.horizontal_offset()),
        model { ("minecraft", "magenta_glazed_terracotta") },
        variant format!("facing={}", facing.as_string()),
    }
    LightBlueGlazedTerracotta {
        props {
            facing: Direction = [
                Direction::North,
                Direction::South,
                Direction::West,
                Direction::East
            ],
        },
        data Some(facing.horizontal_index()),
        offset Some(facing.horizontal_offset()),
        model { ("minecraft", "light_blue_glazed_terracotta") },
        variant format!("facing={}", facing.as_string()),
    }
    YellowGlazedTerracotta {
        props {
            facing: Direction = [
                Direction::North,
                Direction::South,
                Direction::West,
                Direction::East
            ],
        },
        data Some(facing.horizontal_index()),
        offset Some(facing.horizontal_offset()),
        model { ("minecraft", "yellow_glazed_terracotta") },
        variant format!("facing={}", facing.as_string()),
    }
    LimeGlazedTerracotta {
        props {
            facing: Direction = [
                Direction::North,
                Direction::South,
                Direction::West,
                Direction::East
            ],
        },
        data Some(facing.horizontal_index()),
        offset Some(facing.horizontal_offset()),
        model { ("minecraft", "lime_glazed_terracotta") },
        variant format!("facing={}", facing.as_string()),
    }
    PinkGlazedTerracotta {
        props {
            facing: Direction = [
                Direction::North,
                Direction::South,
                Direction::West,
                Direction::East
            ],
        },
        data Some(facing.horizontal_index()),
        offset Some(facing.horizontal_offset()),
        model { ("minecraft", "pink_glazed_terracotta") },
        variant format!("facing={}", facing.as_string()),
    }
    GrayGlazedTerracotta {
        props {
            facing: Direction = [
                Direction::North,
                Direction::South,
                Direction::West,
                Direction::East
            ],
        },
        data Some(facing.horizontal_index()),
        offset Some(facing.horizontal_offset()),
        model { ("minecraft", "gray_glazed_terracotta") },
        variant format!("facing={}", facing.as_string()),
    }
    LightGrayGlazedTerracotta {
        props {
            facing: Direction = [
                Direction::North,
                Direction::South,
                Direction::West,
                Direction::East
            ],
        },
        data Some(facing.horizontal_index()),
        offset Some(facing.horizontal_offset()),
        model { ("minecraft", "light_gray_glazed_terracotta") },
        variant format!("facing={}", facing.as_string()),
    }
    CyanGlazedTerracotta {
        props {
            facing: Direction = [
                Direction::North,
                Direction::South,
                Direction::West,
                Direction::East
            ],
        },
        data Some(facing.horizontal_index()),
        offset Some(facing.horizontal_offset()),
        model { ("minecraft", "cyan_glazed_terracotta") },
        variant format!("facing={}", facing.as_string()),
    }
    PurpleGlazedTerracotta {
        props {
            facing: Direction = [
                Direction::North,
                Direction::South,
                Direction::West,
                Direction::East
            ],
        },
        data Some(facing.horizontal_index()),
        offset Some(facing.horizontal_offset()),
        model { ("minecraft", "purple_glazed_terracotta") },
        variant format!("facing={}", facing.as_string()),
    }
    BlueGlazedTerracotta {
        props {
            facing: Direction = [
                Direction::North,
                Direction::South,
                Direction::West,
                Direction::East
            ],
        },
        data Some(facing.horizontal_index()),
        offset Some(facing.horizontal_offset()),
        model { ("minecraft", "blue_glazed_terracotta") },
        variant format!("facing={}", facing.as_string()),
    }
    BrownGlazedTerracotta {
        props {
            facing: Direction = [
                Direction::North,
                Direction::South,
                Direction::West,
                Direction::East
            ],
        },
        data Some(facing.horizontal_index()),
        offset Some(facing.horizontal_offset()),
        model { ("minecraft", "brown_glazed_terracotta") },
        variant format!("facing={}", facing.as_string()),
    }
    GreenGlazedTerracotta {
        props {
            facing: Direction = [
                Direction::North,
                Direction::South,
                Direction::West,
                Direction::East
            ],
        },
        data Some(facing.horizontal_index()),
        offset Some(facing.horizontal_offset()),
        model { ("minecraft", "green_glazed_terracotta") },
        variant format!("facing={}", facing.as_string()),
    }
    RedGlazedTerracotta {
        props {
            facing: Direction = [
                Direction::North,
                Direction::South,
                Direction::West,
                Direction::East
            ],
        },
        data Some(facing.horizontal_index()),
        offset Some(facing.horizontal_offset()),
        model { ("minecraft", "red_glazed_terracotta") },
        variant format!("facing={}", facing.as_string()),
    }
    BlackGlazedTerracotta {
        props {
            facing: Direction = [
                Direction::North,
                Direction::South,
                Direction::West,
                Direction::East
            ],
        },
        data Some(facing.horizontal_index()),
        offset Some(facing.horizontal_offset()),
        model { ("minecraft", "black_glazed_terracotta") },
        variant format!("facing={}", facing.as_string()),
    }
    Concrete {
        props {
            color: ColoredVariant = [
                ColoredVariant::White,
                ColoredVariant::Orange,
                ColoredVariant::Magenta,
                ColoredVariant::LightBlue,
                ColoredVariant::Yellow,
                ColoredVariant::Lime,
                ColoredVariant::Pink,
                ColoredVariant::Gray,
                ColoredVariant::Silver,
                ColoredVariant::Cyan,
                ColoredVariant::Purple,
                ColoredVariant::Blue,
                ColoredVariant::Brown,
                ColoredVariant::Green,
                ColoredVariant::Red,
                ColoredVariant::Black
            ],
        },
        data Some(color.data()),
        model { ("minecraft", format!("{}_concrete", color.as_string()) ) },
    }
    ConcretePowder {
        props {
            color: ColoredVariant = [
                ColoredVariant::White,
                ColoredVariant::Orange,
                ColoredVariant::Magenta,
                ColoredVariant::LightBlue,
                ColoredVariant::Yellow,
                ColoredVariant::Lime,
                ColoredVariant::Pink,
                ColoredVariant::Gray,
                ColoredVariant::Silver,
                ColoredVariant::Cyan,
                ColoredVariant::Purple,
                ColoredVariant::Blue,
                ColoredVariant::Brown,
                ColoredVariant::Green,
                ColoredVariant::Red,
                ColoredVariant::Black
            ],
        },
        data Some(color.data()),
        model { ("minecraft", format!("{}_concrete_powder", color.as_string()) ) },
    }
    Kelp {
        props {
            age: u8 = [0, 1, 2, 3, 4, 5, 6, 7, 8, 9, 10, 11, 12, 13, 14, 15, 16, 17, 18, 19, 20, 21, 22, 23, 24, 25],
        },
        data None::<usize>,
        offset Some(age as usize),
        model { ("minecraft", "kelp") },
    }
    KelpPlant {
        props {},
        data None::<usize>,
        offset Some(0),
        model { ("minecraft", "kelp_plant") },
    }
    DriedKelpBlock {
        props {},
        data None::<usize>,
        offset Some(0),
        model { ("minecraft", "dried_kelp_block") },
    }
    TurtleEgg {
        props {
            age: u8 = [1, 2, 3, 4],
            hatch: u8 = [0, 1, 2],
        },
        data None::<usize>,
        offset Some((hatch as usize) + ((age - 1) as usize) * 3),
        model { ("minecraft", "turtle_egg") },
    }
    CoralBlock {
        props {
            variant: CoralVariant = [
                CoralVariant::DeadTube,
                CoralVariant::DeadBrain,
                CoralVariant::DeadBubble,
                CoralVariant::DeadFire,
                CoralVariant::DeadHorn,
                CoralVariant::Tube,
                CoralVariant::Brain,
                CoralVariant::Bubble,
                CoralVariant::Fire,
                CoralVariant::Horn
            ],
        },
        data None::<usize>,
        offset Some(variant.offset()),
        model { ("minecraft", format!("{}_block", variant.as_string())) },
    }
    Coral {
        props {
            waterlogged: bool = [true, false],
            variant: CoralVariant = [
                CoralVariant::DeadTube,
                CoralVariant::DeadBrain,
                CoralVariant::DeadBubble,
                CoralVariant::DeadFire,
                CoralVariant::DeadHorn,
                CoralVariant::Tube,
                CoralVariant::Brain,
                CoralVariant::Bubble,
                CoralVariant::Fire,
                CoralVariant::Horn
            ],
        },
        data None::<usize>,
        offset Some(if waterlogged { 0 } else { 1 } + variant.offset() * 2),
        model { ("minecraft", variant.as_string()) },
    }
    CoralWallFan {
        props {
            facing: Direction = [
                Direction::North,
                Direction::South,
                Direction::West,
                Direction::East
            ],
            waterlogged: bool = [true, false],
            variant: CoralVariant = [
                CoralVariant::DeadTube,
                CoralVariant::DeadBrain,
                CoralVariant::DeadBubble,
                CoralVariant::DeadFire,
                CoralVariant::DeadHorn,
                CoralVariant::Tube,
                CoralVariant::Brain,
                CoralVariant::Bubble,
                CoralVariant::Fire,
                CoralVariant::Horn
            ],
        },
        data None::<usize>,
        offset Some(if waterlogged { 0 } else { 1 } +
                    facing.horizontal_offset() * 2 +
                    variant.offset() * (2 * 4)),
        model { ("minecraft", format!("{}_wall_fan", variant.as_string())) },
    }
    CoralFan {
        props {
            waterlogged: bool = [true, false],
            variant: CoralVariant = [
                CoralVariant::DeadTube,
                CoralVariant::DeadBrain,
                CoralVariant::DeadBubble,
                CoralVariant::DeadFire,
                CoralVariant::DeadHorn,
                CoralVariant::Tube,
                CoralVariant::Brain,
                CoralVariant::Bubble,
                CoralVariant::Fire,
                CoralVariant::Horn
            ],
        },
        data None::<usize>,
        offset Some(if waterlogged { 0 } else { 1 } +
                    variant.offset() * 2),
        model { ("minecraft", format!("{}_fan", variant.as_string())) },
    }
    SeaPickle {
        props {
            age: u8 = [1, 2, 3, 4],
            waterlogged: bool = [true, false],
        },
        data None::<usize>,
        offset Some(if waterlogged { 0 } else { 1 } +
                    ((age - 1) as usize) * 2),
        model { ("minecraft", "sea_pickle") },
        variant format!("age={}", age),
    }
    BlueIce {
        props {},
        data None::<usize>,
        offset Some(0),
        model { ("minecraft", "blue_ice") },
    }
    Conduit {
        props {
            waterlogged: bool = [true, false],
        },
        data None::<usize>,
        offset Some(if waterlogged { 0 } else { 1 }),
        material material::NON_SOLID,
        model { ("minecraft", "conduit") },
    }
    VoidAir {
        props {},
        data None::<usize>,
        offset Some(0),
        material material::Material {
            collidable: false,
            .. material::INVISIBLE
        },
        model { ("minecraft", "air") },
        collision vec![],
    }
    CaveAir {
        props {},
        data None::<usize>,
        offset Some(0),
        material material::Material {
            collidable: false,
            .. material::INVISIBLE
        },
        model { ("minecraft", "air") },
        collision vec![],
    }
    BubbleColumn {
        props {
            drag: bool = [true, false],
        },
        data None::<usize>,
        offset Some(if drag { 0 } else { 1 }),
        model { ("minecraft", "bubble_column") },
    }
    Missing253 {
        props {},
        data Some(0),
        offset None,
        model { ("steven", "missing_block") },
    }
    Missing254 {
        props {},
        data Some(0),
        offset None,
        model { ("steven", "missing_block") },
    }
    StructureBlock {
        props {
            mode: StructureBlockMode = [
                StructureBlockMode::Save,
                StructureBlockMode::Load,
                StructureBlockMode::Corner,
                StructureBlockMode::Data
            ],
        },
        data Some(mode.data()),
        model { ("minecraft", "structure_block") },
        variant format!("mode={}", mode.as_string()),
    }

    Missing {
        props {},
        data None::<usize>,
        model { ("steven", "missing_block") },
    }
}

fn can_burn<W: WorldAccess>(world: &W, pos: Position) -> bool {
    match world.get_block(pos) {
        Block::Planks { .. }
        | Block::DoubleWoodenSlab { .. }
        | Block::WoodenSlab { .. }
        | Block::FenceGate { .. }
        | Block::SpruceFenceGate { .. }
        | Block::BirchFenceGate { .. }
        | Block::JungleFenceGate { .. }
        | Block::DarkOakFenceGate { .. }
        | Block::AcaciaFenceGate { .. }
        | Block::Fence { .. }
        | Block::SpruceFence { .. }
        | Block::BirchFence { .. }
        | Block::JungleFence { .. }
        | Block::DarkOakFence { .. }
        | Block::AcaciaFence { .. }
        | Block::OakStairs { .. }
        | Block::BirchStairs { .. }
        | Block::SpruceStairs { .. }
        | Block::JungleStairs { .. }
        | Block::AcaciaStairs { .. }
        | Block::DarkOakStairs { .. }
        | Block::Log { .. }
        | Block::Log2 { .. }
        | Block::Leaves { .. }
        | Block::Leaves2 { .. }
        | Block::BookShelf { .. }
        | Block::TNT { .. }
        | Block::TallGrass { .. }
        | Block::DoublePlant { .. }
        | Block::YellowFlower { .. }
        | Block::RedFlower { .. }
        | Block::DeadBush { .. }
        | Block::Wool { .. }
        | Block::Vine { .. }
        | Block::CoalBlock { .. }
        | Block::HayBlock { .. }
        | Block::Carpet { .. } => true,
        _ => false,
    }
}

fn is_snowy<W: WorldAccess>(world: &W, pos: Position) -> bool {
    match world.get_block(pos.shift(Direction::Up)) {
        Block::Snow { .. } | Block::SnowLayer { .. } => true,
        _ => false,
    }
}

fn can_connect_sides<F: Fn(Block) -> bool, W: WorldAccess>(
    world: &W,
    pos: Position,
    f: &F,
) -> (bool, bool, bool, bool) {
    (
        can_connect(world, pos.shift(Direction::North), f),
        can_connect(world, pos.shift(Direction::South), f),
        can_connect(world, pos.shift(Direction::West), f),
        can_connect(world, pos.shift(Direction::East), f),
    )
}

fn can_connect<F: Fn(Block) -> bool, W: WorldAccess>(world: &W, pos: Position, f: &F) -> bool {
    let block = world.get_block(pos);
    f(block) || (block.get_material().renderable && block.get_material().should_cull_against)
}

fn can_connect_fence(block: Block) -> bool {
    match block {
        Block::Fence { .. }
        | Block::SpruceFence { .. }
        | Block::BirchFence { .. }
        | Block::JungleFence { .. }
        | Block::DarkOakFence { .. }
        | Block::AcaciaFence { .. }
        | Block::FenceGate { .. }
        | Block::SpruceFenceGate { .. }
        | Block::BirchFenceGate { .. }
        | Block::JungleFenceGate { .. }
        | Block::DarkOakFenceGate { .. }
        | Block::AcaciaFenceGate { .. } => true,
        _ => false,
    }
}

fn can_connect_glasspane(block: Block) -> bool {
    match block {
        Block::Glass { .. }
        | Block::StainedGlass { .. }
        | Block::GlassPane { .. }
        | Block::StainedGlassPane { .. } => true,
        _ => false,
    }
}

fn can_connect_redstone<W: WorldAccess>(world: &W, pos: Position, dir: Direction) -> RedstoneSide {
    let shift_pos = pos.shift(dir);
    let block = world.get_block(shift_pos);

    if block.get_material().should_cull_against {
        let side_up = world.get_block(shift_pos.shift(Direction::Up));
        let up = world.get_block(pos.shift(Direction::Up));

        if match side_up {
            Block::RedstoneWire { .. } => true,
            _ => false,
        } && !up.get_material().should_cull_against
        {
            return RedstoneSide::Up;
        }

        return RedstoneSide::None;
    }

    let side_down = world.get_block(shift_pos.shift(Direction::Down));
    if match block {
        Block::RedstoneWire { .. } => true,
        _ => false,
    } || match side_down {
        Block::RedstoneWire { .. } => true,
        _ => false,
    } {
        return RedstoneSide::Side;
    }
    RedstoneSide::None
}

fn fence_gate_data(facing: Direction, in_wall: bool, open: bool, powered: bool) -> Option<usize> {
    if in_wall || powered {
        return None;
    }

    Some(facing.horizontal_index() | (if open { 0x4 } else { 0x0 }))
}

fn fence_gate_offset(facing: Direction, in_wall: bool, open: bool, powered: bool) -> Option<usize> {
    Some(
        if powered { 0 } else { 1 << 0 }
            + if open { 0 } else { 1 << 1 }
            + if in_wall { 0 } else { 1 << 2 }
            + facing.horizontal_offset() * (1 << 3),
    )
}

fn fence_gate_collision(facing: Direction, in_wall: bool, open: bool) -> Vec<Aabb3<f64>> {
    if open {
        return vec![];
    }

    let (min_x, min_y, min_z, max_x, max_y, max_z) = if in_wall {
        match facing.axis() {
            Axis::Z => (0.0, 0.0, 3.0 / 8.0, 1.0, 13.0 / 16.0, 5.0 / 8.0),
            Axis::X => (3.0 / 8.0, 0.0, 0.0, 5.0 / 8.0, 13.0 / 16.0, 1.0),
            _ => unreachable!(),
        }
    } else {
        match facing.axis() {
            Axis::Z => (0.0, 0.0, 3.0 / 8.0, 1.0, 1.0, 5.0 / 8.0),
            Axis::X => (3.0 / 8.0, 0.0, 0.0, 5.0 / 8.0, 1.0, 1.0),
            _ => unreachable!(),
        }
    };

    vec![Aabb3::new(
        Point3::new(min_x, min_y, min_z),
        Point3::new(max_x, max_y, max_z),
    )]
}

fn fence_gate_update_state<W: WorldAccess>(world: &W, pos: Position, facing: Direction) -> bool {
    if let Block::CobblestoneWall { .. } = world.get_block(pos.shift(facing.clockwise())) {
        return true;
    }

    if let Block::CobblestoneWall { .. } = world.get_block(pos.shift(facing.counter_clockwise())) {
        return true;
    }

    false
}

fn door_data(
    facing: Direction,
    half: DoorHalf,
    hinge: Side,
    open: bool,
    powered: bool,
) -> Option<usize> {
    match half {
        DoorHalf::Upper => {
            if facing == Direction::North && open {
                Some(
                    0x8 | (if hinge == Side::Right { 0x1 } else { 0x0 })
                        | (if powered { 0x2 } else { 0x0 }),
                )
            } else {
                None
            }
        }
        DoorHalf::Lower => {
            if hinge == Side::Left && !powered {
                Some(facing.clockwise().horizontal_index() | (if open { 0x4 } else { 0x0 }))
            } else {
                None
            }
        }
    }
}

fn door_offset(
    facing: Direction,
    half: DoorHalf,
    hinge: Side,
    open: bool,
    powered: bool,
) -> Option<usize> {
    Some(
        if powered { 0 } else { 1 << 0 }
            + if open { 0 } else { 1 << 1 }
            + if hinge == Side::Left { 0 } else { 1 << 2 }
            + if half == DoorHalf::Upper { 0 } else { 1 << 3 }
            + facing.horizontal_offset() * (1 << 4),
    )
}

fn update_door_state<W: WorldAccess>(
    world: &W,
    pos: Position,
    ohalf: DoorHalf,
    ofacing: Direction,
    ohinge: Side,
    oopen: bool,
    opowered: bool,
) -> (Direction, Side, bool, bool) {
    let oy = if ohalf == DoorHalf::Upper { -1 } else { 1 };

    match world.get_block(pos + (0, oy, 0)) {
        Block::WoodenDoor {
            half,
            facing,
            hinge,
            open,
            powered,
        }
        | Block::SpruceDoor {
            half,
            facing,
            hinge,
            open,
            powered,
        }
        | Block::BirchDoor {
            half,
            facing,
            hinge,
            open,
            powered,
        }
        | Block::JungleDoor {
            half,
            facing,
            hinge,
            open,
            powered,
        }
        | Block::AcaciaDoor {
            half,
            facing,
            hinge,
            open,
            powered,
        }
        | Block::DarkOakDoor {
            half,
            facing,
            hinge,
            open,
            powered,
        }
        | Block::IronDoor {
            half,
            facing,
            hinge,
            open,
            powered,
        } => {
            if half != ohalf {
                if ohalf == DoorHalf::Upper {
                    return (facing, ohinge, open, opowered);
                } else {
                    return (ofacing, hinge, oopen, powered);
                }
            }
        }
        _ => {}
    }

    (ofacing, ohinge, oopen, opowered)
}

fn door_collision(facing: Direction, hinge: Side, open: bool) -> Vec<Aabb3<f64>> {
    use std::f64::consts::PI;
    let mut bounds = Aabb3::new(
        Point3::new(0.0, 0.0, 0.0),
        Point3::new(1.0, 1.0, 3.0 / 16.0),
    );
    let mut angle = match facing {
        Direction::South => 0.0,
        Direction::West => PI * 0.5,
        Direction::North => PI,
        Direction::East => PI * 1.5,
        _ => 0.0,
    };
    angle += if open { PI * 0.5 } else { 0.0 }
        * match hinge {
            Side::Left => 1.0,
            Side::Right => -1.0,
        };

    let c = angle.cos();
    let s = angle.sin();

    let x = bounds.min.x - 0.5;
    let z = bounds.min.z - 0.5;
    bounds.min.x = 0.5 + (x * c - z * s);
    bounds.min.z = 0.5 + (z * c + x * s);
    let x = bounds.max.x - 0.5;
    let z = bounds.max.z - 0.5;
    bounds.max.x = 0.5 + (x * c - z * s);
    bounds.max.z = 0.5 + (z * c + x * s);

    vec![bounds]
}

fn update_repeater_state<W: WorldAccess>(world: &W, pos: Position, facing: Direction) -> bool {
    let f = |dir| match world.get_block(pos.shift(dir)) {
        Block::RepeaterPowered { .. } => true,
        _ => false,
    };

    f(facing.clockwise()) || f(facing.counter_clockwise())
}

fn update_double_plant_state<W: WorldAccess>(
    world: &W,
    pos: Position,
    ohalf: BlockHalf,
    ovariant: DoublePlantVariant,
) -> (BlockHalf, DoublePlantVariant) {
    if ohalf != BlockHalf::Upper {
        return (ohalf, ovariant);
    }

    match world.get_block(pos.shift(Direction::Down)) {
        Block::DoublePlant { variant, .. } => (ohalf, variant),
        _ => (ohalf, ovariant),
    }
}

fn piston_collision(extended: bool, facing: Direction) -> Vec<Aabb3<f64>> {
    let (min_x, min_y, min_z, max_x, max_y, max_z) = if extended {
        match facing {
            Direction::Up => (0.0, 0.0, 0.0, 1.0, 0.75, 1.0),
            Direction::Down => (0.0, 0.25, 0.0, 1.0, 1.0, 1.0),
            Direction::North => (0.0, 0.0, 0.25, 1.0, 1.0, 1.0),
            Direction::South => (0.0, 0.0, 0.0, 1.0, 1.0, 0.75),
            Direction::West => (0.25, 0.0, 0.0, 1.0, 1.0, 0.75),
            Direction::East => (0.0, 0.0, 0.0, 0.75, 1.0, 1.0),
            _ => unreachable!(),
        }
    } else {
        (0.0, 0.0, 0.0, 1.0, 1.0, 1.0)
    };

    vec![Aabb3::new(
        Point3::new(min_x, min_y, min_z),
        Point3::new(max_x, max_y, max_z),
    )]
}

fn trapdoor_collision(facing: Direction, half: BlockHalf, open: bool) -> Vec<Aabb3<f64>> {
    let (min_x, min_y, min_z, max_x, max_y, max_z) = if open {
        match facing {
            Direction::North => (0.0, 0.0, 3.0 / 16.0, 1.0, 1.0, 1.0),
            Direction::South => (0.0, 0.0, 0.0, 1.0, 1.0, 3.0 / 16.0),
            Direction::West => (3.0 / 16.0, 0.0, 0.0, 1.0, 1.0, 1.0),
            Direction::East => (0.0, 0.0, 0.0, 3.0 / 16.0, 1.0, 1.0),
            _ => unreachable!(),
        }
    } else {
        match half {
            BlockHalf::Bottom => (0.0, 0.0, 0.0, 1.0, 3.0 / 16.0, 1.0),
            BlockHalf::Top => (0.0, 3.0 / 16.0, 0.0, 1.0, 1.0, 1.0),
            _ => unreachable!(),
        }
    };

    vec![Aabb3::new(
        Point3::new(min_x, min_y, min_z),
        Point3::new(max_x, max_y, max_z),
    )]
}

fn fence_collision(north: bool, south: bool, west: bool, east: bool) -> Vec<Aabb3<f64>> {
    let mut collision = vec![Aabb3::new(
        Point3::new(3.0 / 8.0, 0.0, 3.0 / 8.0),
        Point3::new(5.0 / 8.0, 1.5, 5.0 / 8.0),
    )];

    if north {
        collision.push(Aabb3::new(
            Point3::new(3.0 / 8.0, 0.0, 0.0),
            Point3::new(5.0 / 8.0, 1.5, 3.0 / 8.0),
        ));
    }

    if south {
        collision.push(Aabb3::new(
            Point3::new(3.0 / 8.0, 0.0, 5.0 / 8.0),
            Point3::new(5.0 / 8.0, 1.5, 1.0),
        ));
    }

    if west {
        collision.push(Aabb3::new(
            Point3::new(0.0, 0.0, 3.0 / 8.0),
            Point3::new(3.0 / 8.0, 1.5, 5.0 / 8.0),
        ));
    }

    if east {
        collision.push(Aabb3::new(
            Point3::new(5.0 / 8.0, 0.0, 3.0 / 8.0),
            Point3::new(1.0, 1.5, 5.0 / 8.0),
        ));
    }

    collision
}

fn pane_collision(north: bool, south: bool, east: bool, west: bool) -> Vec<Aabb3<f64>> {
    let mut collision = vec![Aabb3::new(
        Point3::new(7.0 / 16.0, 0.0, 7.0 / 16.0),
        Point3::new(9.0 / 16.0, 1.0, 9.0 / 16.0),
    )];

    if north {
        collision.push(Aabb3::new(
            Point3::new(7.0 / 16.0, 0.0, 0.0),
            Point3::new(9.0 / 16.0, 1.0, 9.0 / 16.0),
        ));
    }

    if south {
        collision.push(Aabb3::new(
            Point3::new(7.0 / 16.0, 0.0, 7.0 / 16.0),
            Point3::new(9.0 / 16.0, 1.0, 1.0),
        ));
    }

    if west {
        collision.push(Aabb3::new(
            Point3::new(0.0, 0.0, 7.0 / 16.0),
            Point3::new(9.0 / 16.0, 1.0, 9.0 / 16.0),
        ));
    }

    if east {
        collision.push(Aabb3::new(
            Point3::new(7.0 / 16.0, 0.0, 7.0 / 16.0),
            Point3::new(1.0, 1.0, 9.0 / 16.0),
        ));
    }

    collision
}

fn get_stair_info<W: WorldAccess>(world: &W, pos: Position) -> Option<(Direction, BlockHalf)> {
    match world.get_block(pos) {
        Block::OakStairs { facing, half, .. }
        | Block::StoneStairs { facing, half, .. }
        | Block::BrickStairs { facing, half, .. }
        | Block::StoneBrickStairs { facing, half, .. }
        | Block::NetherBrickStairs { facing, half, .. }
        | Block::SandstoneStairs { facing, half, .. }
        | Block::SpruceStairs { facing, half, .. }
        | Block::BirchStairs { facing, half, .. }
        | Block::JungleStairs { facing, half, .. }
        | Block::QuartzStairs { facing, half, .. }
        | Block::AcaciaStairs { facing, half, .. }
        | Block::DarkOakStairs { facing, half, .. }
        | Block::RedSandstoneStairs { facing, half, .. }
        | Block::PurpurStairs { facing, half, .. } => Some((facing, half)),
        _ => None,
    }
}

fn update_stair_shape<W: WorldAccess>(world: &W, pos: Position, facing: Direction) -> StairShape {
    if let Some((other_facing, _)) = get_stair_info(world, pos.shift(facing)) {
        if other_facing != facing && other_facing != facing.opposite() {
            if other_facing == facing.clockwise() {
                return StairShape::OuterRight;
            }

            return StairShape::OuterLeft;
        }
    }

    if let Some((other_facing, _)) = get_stair_info(world, pos.shift(facing.opposite())) {
        if other_facing != facing && other_facing != facing.opposite() {
            if other_facing == facing.clockwise() {
                return StairShape::InnerRight;
            }

            return StairShape::InnerLeft;
        }
    }

    StairShape::Straight
}

fn stair_data(
    facing: Direction,
    half: BlockHalf,
    shape: StairShape,
    waterlogged: bool,
) -> Option<usize> {
    if shape != StairShape::Straight {
        return None;
    }
    if waterlogged {
        return None;
    }

    Some((5 - facing.index()) | (if half == BlockHalf::Top { 0x4 } else { 0x0 }))
}

fn stair_offset(
    facing: Direction,
    half: BlockHalf,
    shape: StairShape,
    waterlogged: bool,
) -> Option<usize> {
    Some(
        if waterlogged { 0 } else { 1 }
            + shape.offset() * 2
            + if half == BlockHalf::Top { 0 } else { 2 * 5 }
            + facing.horizontal_offset() * 2 * 5 * 2,
    )
}

#[allow(clippy::many_single_char_names)]
fn stair_collision(facing: Direction, shape: StairShape, half: BlockHalf) -> Vec<Aabb3<f64>> {
    use std::f64::consts::PI;
    let mut bounds = match shape {
        StairShape::Straight => vec![
            Aabb3::new(Point3::new(0.0, 0.0, 0.0), Point3::new(1.0, 0.5, 1.0)),
            Aabb3::new(Point3::new(0.0, 0.5, 0.0), Point3::new(1.0, 1.0, 0.5)),
        ],
        StairShape::InnerLeft => vec![
            Aabb3::new(Point3::new(0.0, 0.0, 0.0), Point3::new(1.0, 0.5, 1.0)),
            Aabb3::new(Point3::new(0.0, 0.5, 0.0), Point3::new(1.0, 1.0, 0.5)),
            Aabb3::new(Point3::new(0.0, 0.5, 0.5), Point3::new(0.5, 1.0, 1.0)),
        ],
        StairShape::InnerRight => vec![
            Aabb3::new(Point3::new(0.0, 0.0, 0.0), Point3::new(1.0, 0.5, 1.0)),
            Aabb3::new(Point3::new(0.0, 0.5, 0.0), Point3::new(1.0, 1.0, 0.5)),
            Aabb3::new(Point3::new(0.5, 0.5, 0.5), Point3::new(1.0, 1.0, 1.0)),
        ],
        StairShape::OuterLeft => vec![
            Aabb3::new(Point3::new(0.0, 0.0, 0.0), Point3::new(1.0, 0.5, 1.0)),
            Aabb3::new(Point3::new(0.0, 0.5, 0.0), Point3::new(0.5, 1.0, 0.5)),
        ],
        StairShape::OuterRight => vec![
            Aabb3::new(Point3::new(0.0, 0.0, 0.0), Point3::new(1.0, 0.5, 1.0)),
            Aabb3::new(Point3::new(0.5, 0.5, 0.0), Point3::new(1.0, 1.0, 0.5)),
        ],
    };
    let mut angle = match facing {
        Direction::North => 0.0,
        Direction::East => PI * 0.5,
        Direction::South => PI,
        Direction::West => PI * 1.5,
        _ => 0.0,
    };

    if half == BlockHalf::Top {
        angle -= PI;
    }

    let c = angle.cos();
    let s = angle.sin();

    for bound in &mut bounds {
        let x = bound.min.x - 0.5;
        let z = bound.min.z - 0.5;
        bound.min.x = 0.5 + (x * c - z * s);
        bound.min.z = 0.5 + (z * c + x * s);
        let x = bound.max.x - 0.5;
        let z = bound.max.z - 0.5;
        bound.max.x = 0.5 + (x * c - z * s);
        bound.max.z = 0.5 + (z * c + x * s);

        if half == BlockHalf::Top {
            let c = PI.cos();
            let s = PI.sin();
            let z = bound.min.z - 0.5;
            let y = bound.min.y - 0.5;
            bound.min.z = 0.5 + (z * c - y * s);
            bound.min.y = 0.5 + (y * c + z * s);
            let z = bound.max.z - 0.5;
            let y = bound.max.y - 0.5;
            bound.max.z = 0.5 + (z * c - y * s);
            bound.max.y = 0.5 + (y * c + z * s);

            bound.min.x = 1.0 - bound.min.x;
            bound.max.x = 1.0 - bound.max.x;
        }
    }

    bounds
}

fn slab_collision(half: BlockHalf) -> Vec<Aabb3<f64>> {
    let (min_x, min_y, min_z, max_x, max_y, max_z) = match half {
        BlockHalf::Top => (0.0, 0.5, 0.0, 1.0, 1.0, 1.0),
        BlockHalf::Bottom => (0.0, 0.0, 0.0, 1.0, 0.5, 1.0),
        BlockHalf::Double => (0.0, 0.0, 0.0, 1.0, 1.0, 1.0),
        _ => unreachable!(),
    };

    vec![Aabb3::new(
        Point3::new(min_x, min_y, min_z),
        Point3::new(max_x, max_y, max_z),
    )]
}

#[derive(Clone, Copy, Debug, PartialEq, Eq, Hash)]
pub enum StoneVariant {
    Normal,
    Granite,
    SmoothGranite,
    Diorite,
    SmoothDiorite,
    Andesite,
    SmoothAndesite,
}

impl StoneVariant {
    pub fn as_string(self) -> &'static str {
        match self {
            StoneVariant::Normal => "stone",
            StoneVariant::Granite => "granite",
            StoneVariant::SmoothGranite => "smooth_granite",
            StoneVariant::Diorite => "diorite",
            StoneVariant::SmoothDiorite => "smooth_diorite",
            StoneVariant::Andesite => "andesite",
            StoneVariant::SmoothAndesite => "smooth_andesite",
        }
    }
    fn data(self) -> usize {
        match self {
            StoneVariant::Normal => 0,
            StoneVariant::Granite => 1,
            StoneVariant::SmoothGranite => 2,
            StoneVariant::Diorite => 3,
            StoneVariant::SmoothDiorite => 4,
            StoneVariant::Andesite => 5,
            StoneVariant::SmoothAndesite => 6,
        }
    }
}

#[derive(Clone, Copy, Debug, PartialEq, Eq, Hash)]
pub enum DirtVariant {
    Normal,
    Coarse,
    Podzol,
}

impl DirtVariant {
    pub fn as_string(self) -> &'static str {
        match self {
            DirtVariant::Normal => "dirt",
            DirtVariant::Coarse => "coarse_dirt",
            DirtVariant::Podzol => "podzol",
        }
    }

    fn data(self) -> usize {
        match self {
            DirtVariant::Normal => 0,
            DirtVariant::Coarse => 1,
            DirtVariant::Podzol => 2,
        }
    }
}

#[derive(Clone, Copy, Debug, PartialEq, Eq, Hash)]
pub enum BedPart {
    Head,
    Foot,
}

impl BedPart {
    pub fn as_string(self) -> &'static str {
        match self {
            BedPart::Head => "head",
            BedPart::Foot => "foot",
        }
    }
}

#[derive(Clone, Copy, Debug, PartialEq, Eq, Hash)]
pub enum SandstoneVariant {
    Normal,
    Chiseled,
    Smooth,
}

impl SandstoneVariant {
    pub fn as_string(self) -> &'static str {
        match self {
            SandstoneVariant::Normal => "sandstone",
            SandstoneVariant::Chiseled => "chiseled_sandstone",
            SandstoneVariant::Smooth => "smooth_sandstone",
        }
    }

    fn data(self) -> usize {
        match self {
            SandstoneVariant::Normal => 0,
            SandstoneVariant::Chiseled => 1,
            SandstoneVariant::Smooth => 2,
        }
    }
}

#[derive(Clone, Copy, Debug, PartialEq, Eq, Hash)]
pub enum NoteBlockInstrument {
    Harp,
    BaseDrum,
    Snare,
    Hat,
    Bass,
    Flute,
    Bell,
    Guitar,
    Chime,
    Xylophone,
}

impl NoteBlockInstrument {
    pub fn as_string(self) -> &'static str {
        match self {
            NoteBlockInstrument::Harp => "harp",
            NoteBlockInstrument::BaseDrum => "basedrum",
            NoteBlockInstrument::Snare => "snare",
            NoteBlockInstrument::Hat => "hat",
            NoteBlockInstrument::Bass => "bass",
            NoteBlockInstrument::Flute => "flute",
            NoteBlockInstrument::Bell => "bell",
            NoteBlockInstrument::Guitar => "guitar",
            NoteBlockInstrument::Chime => "chime",
            NoteBlockInstrument::Xylophone => "xylophone",
        }
    }

    fn offset(self) -> usize {
        match self {
            NoteBlockInstrument::Harp => 0,
            NoteBlockInstrument::BaseDrum => 1,
            NoteBlockInstrument::Snare => 2,
            NoteBlockInstrument::Hat => 3,
            NoteBlockInstrument::Bass => 4,
            NoteBlockInstrument::Flute => 5,
            NoteBlockInstrument::Bell => 6,
            NoteBlockInstrument::Guitar => 7,
            NoteBlockInstrument::Chime => 8,
            NoteBlockInstrument::Xylophone => 9,
        }
    }
}

#[derive(Clone, Copy, Debug, PartialEq, Eq, Hash)]
pub enum RedSandstoneVariant {
    Normal,
    Chiseled,
    Smooth,
}

impl RedSandstoneVariant {
    pub fn as_string(self) -> &'static str {
        match self {
            RedSandstoneVariant::Normal => "red_sandstone",
            RedSandstoneVariant::Chiseled => "chiseled_red_sandstone",
            RedSandstoneVariant::Smooth => "smooth_red_sandstone",
        }
    }

    fn data(self) -> usize {
        match self {
            RedSandstoneVariant::Normal => 0,
            RedSandstoneVariant::Chiseled => 1,
            RedSandstoneVariant::Smooth => 2,
        }
    }
}

#[derive(Clone, Copy, Debug, PartialEq, Eq, Hash)]
pub enum QuartzVariant {
    Normal,
    Chiseled,
    PillarVertical,
    PillarNorthSouth,
    PillarEastWest,
}

impl QuartzVariant {
    pub fn as_string(self) -> &'static str {
        match self {
            QuartzVariant::Normal | QuartzVariant::Chiseled => "normal",
            QuartzVariant::PillarVertical => "axis=y",
            QuartzVariant::PillarNorthSouth => "axis=z",
            QuartzVariant::PillarEastWest => "axis=x",
        }
    }

    fn data(self) -> usize {
        match self {
            QuartzVariant::Normal => 0,
            QuartzVariant::Chiseled => 1,
            QuartzVariant::PillarVertical => 2,
            QuartzVariant::PillarNorthSouth => 3,
            QuartzVariant::PillarEastWest => 4,
        }
    }
}

#[derive(Clone, Copy, Debug, PartialEq, Eq, Hash)]
pub enum PrismarineVariant {
    Normal,
    Brick,
    Dark,
}

impl PrismarineVariant {
    pub fn as_string(self) -> &'static str {
        match self {
            PrismarineVariant::Normal => "prismarine",
            PrismarineVariant::Brick => "prismarine_bricks",
            PrismarineVariant::Dark => "dark_prismarine",
        }
    }

    fn data(self) -> usize {
        match self {
            PrismarineVariant::Normal => 0,
            PrismarineVariant::Brick => 1,
            PrismarineVariant::Dark => 2,
        }
    }
}

fn mushroom_block_data(
    is_stem: bool,
    west: bool,
    up: bool,
    south: bool,
    north: bool,
    east: bool,
    down: bool,
) -> Option<usize> {
    Some(match (is_stem, west, up, south, north, east, down) {
        (false, false, false, false, false, false, false) => 0,
        (false, true, false, false, true, false, false) => 1,
        (false, false, false, false, true, false, false) => 2,
        (false, false, false, false, true, true, false) => 3,
        (false, true, false, false, false, false, false) => 4,
        (false, false, true, false, false, false, false) => 5,
        (false, false, false, false, false, true, false) => 6,
        (false, true, false, true, false, false, false) => 7,
        (false, false, false, true, false, false, false) => 8,
        (false, false, false, true, false, true, false) => 9,
        (false, true, false, true, true, true, false) => 10,
        (false, true, true, true, true, true, true) => 14,
        (true, false, false, false, false, false, false) => 15,
        _ => return None,
    })
}

fn mushroom_block_offset(
    is_stem: bool,
    west: bool,
    up: bool,
    south: bool,
    north: bool,
    east: bool,
    down: bool,
) -> Option<usize> {
    if is_stem {
        None
    } else {
        Some(
            if west { 0 } else { 1 << 0 }
                + if up { 0 } else { 1 << 1 }
                + if south { 0 } else { 1 << 2 }
                + if north { 0 } else { 1 << 3 }
                + if east { 0 } else { 1 << 4 }
                + if down { 0 } else { 1 << 5 },
        )
    }
}

fn mushroom_block_variant(
    is_stem: bool,
    west: bool,
    up: bool,
    south: bool,
    north: bool,
    east: bool,
    down: bool,
) -> String {
    (if is_stem {
        "all_stem"
    } else {
        match (west, up, south, north, east, down) {
            (false, false, false, false, false, false) => "all_inside",
            (true, false, false, true, false, false) => "north_west",
            (false, false, false, true, false, false) => "north",
            (false, false, false, true, true, false) => "north_east",
            (true, false, false, false, false, false) => "west",
            (false, true, false, false, false, false) => "center",
            (false, false, false, false, true, false) => "east",
            (true, false, true, false, false, false) => "south_west",
            (false, false, true, false, false, false) => "south",
            (false, false, true, false, true, false) => "south_east",
            (true, false, true, true, true, false) => "stem",
            (true, true, true, true, true, true) => "all_outside",
            _ => "all_stem",
        }
    })
    .to_string()
}

#[derive(Clone, Copy, Debug, PartialEq, Eq, Hash)]
pub enum DoorHalf {
    Upper,
    Lower,
}

impl DoorHalf {
    pub fn as_string(self) -> &'static str {
        match self {
            DoorHalf::Upper => "upper",
            DoorHalf::Lower => "lower",
        }
    }
}

#[derive(Clone, Copy, Debug, PartialEq, Eq, Hash)]
pub enum Side {
    Left,
    Right,
}

impl Side {
    pub fn as_string(self) -> &'static str {
        match self {
            Side::Left => "left",
            Side::Right => "right",
        }
    }
}

#[derive(Clone, Copy, Debug, PartialEq, Eq, Hash)]
pub enum ColoredVariant {
    White,
    Orange,
    Magenta,
    LightBlue,
    Yellow,
    Lime,
    Pink,
    Gray,
    Silver,
    Cyan,
    Purple,
    Blue,
    Brown,
    Green,
    Red,
    Black,
}

impl ColoredVariant {
    pub fn as_string(self) -> &'static str {
        match self {
            ColoredVariant::White => "white",
            ColoredVariant::Orange => "orange",
            ColoredVariant::Magenta => "magenta",
            ColoredVariant::LightBlue => "light_blue",
            ColoredVariant::Yellow => "yellow",
            ColoredVariant::Lime => "lime",
            ColoredVariant::Pink => "pink",
            ColoredVariant::Gray => "gray",
            ColoredVariant::Silver => "silver",
            ColoredVariant::Cyan => "cyan",
            ColoredVariant::Purple => "purple",
            ColoredVariant::Blue => "blue",
            ColoredVariant::Brown => "brown",
            ColoredVariant::Green => "green",
            ColoredVariant::Red => "red",
            ColoredVariant::Black => "black",
        }
    }

    fn data(self) -> usize {
        match self {
            ColoredVariant::White => 0,
            ColoredVariant::Orange => 1,
            ColoredVariant::Magenta => 2,
            ColoredVariant::LightBlue => 3,
            ColoredVariant::Yellow => 4,
            ColoredVariant::Lime => 5,
            ColoredVariant::Pink => 6,
            ColoredVariant::Gray => 7,
            ColoredVariant::Silver => 8,
            ColoredVariant::Cyan => 9,
            ColoredVariant::Purple => 10,
            ColoredVariant::Blue => 11,
            ColoredVariant::Brown => 12,
            ColoredVariant::Green => 13,
            ColoredVariant::Red => 14,
            ColoredVariant::Black => 15,
        }
    }
}

#[derive(Clone, Copy, Debug, PartialEq, Eq, Hash)]
pub enum RedFlowerVariant {
    Poppy,
    BlueOrchid,
    Allium,
    AzureBluet,
    RedTulip,
    OrangeTulip,
    WhiteTulip,
    PinkTulip,
    OxeyeDaisy,
}

impl RedFlowerVariant {
    pub fn as_string(self) -> &'static str {
        match self {
            RedFlowerVariant::Poppy => "poppy",
            RedFlowerVariant::BlueOrchid => "blue_orchid",
            RedFlowerVariant::Allium => "allium",
            RedFlowerVariant::AzureBluet => "houstonia",
            RedFlowerVariant::RedTulip => "red_tulip",
            RedFlowerVariant::OrangeTulip => "orange_tulip",
            RedFlowerVariant::WhiteTulip => "white_tulip",
            RedFlowerVariant::PinkTulip => "pink_tulip",
            RedFlowerVariant::OxeyeDaisy => "oxeye_daisy",
        }
    }

    fn data(self) -> usize {
        match self {
            RedFlowerVariant::Poppy => 0,
            RedFlowerVariant::BlueOrchid => 1,
            RedFlowerVariant::Allium => 2,
            RedFlowerVariant::AzureBluet => 3,
            RedFlowerVariant::RedTulip => 4,
            RedFlowerVariant::OrangeTulip => 5,
            RedFlowerVariant::WhiteTulip => 6,
            RedFlowerVariant::PinkTulip => 7,
            RedFlowerVariant::OxeyeDaisy => 8,
        }
    }
}

#[derive(Clone, Copy, Debug, PartialEq, Eq, Hash)]
pub enum MonsterEggVariant {
    Stone,
    Cobblestone,
    StoneBrick,
    MossyBrick,
    CrackedBrick,
    ChiseledBrick,
}

impl MonsterEggVariant {
    pub fn as_string(self) -> &'static str {
        match self {
            MonsterEggVariant::Stone => "stone",
            MonsterEggVariant::Cobblestone => "cobblestone",
            MonsterEggVariant::StoneBrick => "stone_brick",
            MonsterEggVariant::MossyBrick => "mossy_brick",
            MonsterEggVariant::CrackedBrick => "cracked_brick",
            MonsterEggVariant::ChiseledBrick => "chiseled_brick",
        }
    }

    fn data(self) -> usize {
        match self {
            MonsterEggVariant::Stone => 0,
            MonsterEggVariant::Cobblestone => 1,
            MonsterEggVariant::StoneBrick => 2,
            MonsterEggVariant::MossyBrick => 3,
            MonsterEggVariant::CrackedBrick => 4,
            MonsterEggVariant::ChiseledBrick => 5,
        }
    }
}

#[derive(Clone, Copy, Debug, PartialEq, Eq, Hash)]
pub enum StoneBrickVariant {
    Normal,
    Mossy,
    Cracked,
    Chiseled,
}

impl StoneBrickVariant {
    pub fn as_string(self) -> &'static str {
        match self {
            StoneBrickVariant::Normal => "stonebrick",
            StoneBrickVariant::Mossy => "mossy_stonebrick",
            StoneBrickVariant::Cracked => "cracked_stonebrick",
            StoneBrickVariant::Chiseled => "chiseled_stonebrick",
        }
    }

    fn data(self) -> usize {
        match self {
            StoneBrickVariant::Normal => 0,
            StoneBrickVariant::Mossy => 1,
            StoneBrickVariant::Cracked => 2,
            StoneBrickVariant::Chiseled => 3,
        }
    }
}

#[derive(Clone, Copy, Debug, PartialEq, Eq, Hash)]
pub enum RailShape {
    NorthSouth,
    EastWest,
    AscendingNorth,
    AscendingSouth,
    AscendingEast,
    AscendingWest,
    NorthEast,
    NorthWest,
    SouthEast,
    SouthWest,
}

impl RailShape {
    pub fn as_string(self) -> &'static str {
        match self {
            RailShape::NorthSouth => "north_south",
            RailShape::EastWest => "east_west",
            RailShape::AscendingNorth => "ascending_north",
            RailShape::AscendingSouth => "ascending_south",
            RailShape::AscendingEast => "ascending_east",
            RailShape::AscendingWest => "ascending_west",
            RailShape::NorthEast => "north_east",
            RailShape::NorthWest => "north_west",
            RailShape::SouthEast => "south_east",
            RailShape::SouthWest => "south_west",
        }
    }

    pub fn data(self) -> usize {
        match self {
            RailShape::NorthSouth => 0,
            RailShape::EastWest => 1,
            RailShape::AscendingEast => 2,
            RailShape::AscendingWest => 3,
            RailShape::AscendingNorth => 4,
            RailShape::AscendingSouth => 5,
            RailShape::SouthEast => 6,
            RailShape::SouthWest => 7,
            RailShape::NorthWest => 8,
            RailShape::NorthEast => 9,
        }
    }
}

#[derive(Clone, Copy, Debug, PartialEq, Eq, Hash)]
pub enum ComparatorMode {
    Compare,
    Subtract,
}

impl ComparatorMode {
    pub fn as_string(self) -> &'static str {
        match self {
            ComparatorMode::Compare => "compare",
            ComparatorMode::Subtract => "subtract",
        }
    }
}

#[derive(Clone, Copy, Debug, PartialEq, Eq, Hash)]
pub enum RedstoneSide {
    None,
    Side,
    Up,
}

impl RedstoneSide {
    pub fn as_string(self) -> &'static str {
        match self {
            RedstoneSide::None => "none",
            RedstoneSide::Side => "side",
            RedstoneSide::Up => "up",
        }
    }

    pub fn offset(self) -> usize {
        match self {
            RedstoneSide::Up => 0,
            RedstoneSide::Side => 1,
            RedstoneSide::None => 2,
        }
    }
}

#[derive(Clone, Copy, Debug, PartialEq, Eq, Hash)]
pub enum PistonType {
    Normal,
    Sticky,
}

impl PistonType {
    pub fn as_string(self) -> &'static str {
        match self {
            PistonType::Normal => "normal",
            PistonType::Sticky => "sticky",
        }
    }
}

#[derive(Clone, Copy, Debug, PartialEq, Eq, Hash)]
pub enum StoneSlabVariant {
    Stone,
    Sandstone,
    PetrifiedWood,
    Cobblestone,
    Brick,
    StoneBrick,
    NetherBrick,
    Quartz,
    RedSandstone,
    Purpur,
}

impl StoneSlabVariant {
    pub fn as_string(self) -> &'static str {
        match self {
            StoneSlabVariant::Stone => "stone",
            StoneSlabVariant::Sandstone => "sandstone",
            StoneSlabVariant::PetrifiedWood => "wood_old",
            StoneSlabVariant::Cobblestone => "cobblestone",
            StoneSlabVariant::Brick => "brick",
            StoneSlabVariant::StoneBrick => "stone_brick",
            StoneSlabVariant::NetherBrick => "nether_brick",
            StoneSlabVariant::Quartz => "quartz",
            StoneSlabVariant::RedSandstone => "red_sandstone",
            StoneSlabVariant::Purpur => "purpur",
        }
    }

    fn data(self) -> usize {
        match self {
            StoneSlabVariant::Stone | StoneSlabVariant::RedSandstone | StoneSlabVariant::Purpur => {
                0
            }
            StoneSlabVariant::Sandstone => 1,
            StoneSlabVariant::PetrifiedWood => 2,
            StoneSlabVariant::Cobblestone => 3,
            StoneSlabVariant::Brick => 4,
            StoneSlabVariant::StoneBrick => 5,
            StoneSlabVariant::NetherBrick => 6,
            StoneSlabVariant::Quartz => 7,
        }
    }

    fn offset(self) -> usize {
        match self {
            StoneSlabVariant::Stone => 0,
            StoneSlabVariant::Sandstone => 1,
            StoneSlabVariant::PetrifiedWood => 2,
            StoneSlabVariant::Cobblestone => 3,
            StoneSlabVariant::Brick => 4,
            StoneSlabVariant::StoneBrick => 5,
            StoneSlabVariant::NetherBrick => 6,
            StoneSlabVariant::Quartz => 7,
            StoneSlabVariant::RedSandstone => 8,
            StoneSlabVariant::Purpur => 9,
        }
    }
}

#[derive(Clone, Copy, Debug, PartialEq, Eq, Hash)]
pub enum WoodSlabVariant {
    Oak,
    Spruce,
    Birch,
    Jungle,
    Acacia,
    DarkOak,
}

impl WoodSlabVariant {
    pub fn as_string(self) -> &'static str {
        match self {
            WoodSlabVariant::Oak => "oak",
            WoodSlabVariant::Spruce => "spruce",
            WoodSlabVariant::Birch => "birch",
            WoodSlabVariant::Jungle => "jungle",
            WoodSlabVariant::Acacia => "acacia",
            WoodSlabVariant::DarkOak => "dark_oak",
        }
    }

    fn data(self) -> usize {
        match self {
            WoodSlabVariant::Oak => 0,
            WoodSlabVariant::Spruce => 1,
            WoodSlabVariant::Birch => 2,
            WoodSlabVariant::Jungle => 3,
            WoodSlabVariant::Acacia => 4,
            WoodSlabVariant::DarkOak => 5,
        }
    }
}

#[derive(Clone, Copy, Debug, PartialEq, Eq, Hash)]
pub enum BlockHalf {
    Top,
    Bottom,
    Upper,
    Lower,
    Double,
}

impl BlockHalf {
    pub fn as_string(self) -> &'static str {
        match self {
            BlockHalf::Top => "top",
            BlockHalf::Bottom => "bottom",
            BlockHalf::Upper => "upper",
            BlockHalf::Lower => "lower",
            BlockHalf::Double => "double",
        }
    }

    pub fn offset(self) -> usize {
        match self {
            BlockHalf::Top | BlockHalf::Upper => 0,
            BlockHalf::Bottom | BlockHalf::Lower => 1,
            BlockHalf::Double => 2,
        }
    }
}

#[derive(Clone, Copy, Debug, PartialEq, Eq, Hash)]
pub enum CobblestoneWallVariant {
    Normal,
    Mossy,
}

impl CobblestoneWallVariant {
    pub fn as_string(self) -> &'static str {
        match self {
            CobblestoneWallVariant::Normal => "cobblestone",
            CobblestoneWallVariant::Mossy => "mossy_cobblestone",
        }
    }

    pub fn data(self) -> usize {
        match self {
            CobblestoneWallVariant::Normal => 0,
            CobblestoneWallVariant::Mossy => 1,
        }
    }
}

#[derive(Clone, Copy, Debug, PartialEq, Eq, Hash)]
pub enum Rotation {
    South,
    SouthSouthWest,
    SouthWest,
    WestSouthWest,
    West,
    WestNorthWest,
    NorthWest,
    NorthNorthWest,
    North,
    NorthNorthEast,
    NorthEast,
    EastNorthEast,
    East,
    EastSouthEast,
    SouthEast,
    SouthSouthEast,
}

impl Rotation {
    pub fn as_string(self) -> &'static str {
        match self {
            Rotation::South => "south",
            Rotation::SouthSouthWest => "south-southwest",
            Rotation::SouthWest => "southwest",
            Rotation::WestSouthWest => "west-southwest",
            Rotation::West => "west",
            Rotation::WestNorthWest => "west-northwest",
            Rotation::NorthWest => "northwest",
            Rotation::NorthNorthWest => "north-northwest",
            Rotation::North => "north",
            Rotation::NorthNorthEast => "north-northeast",
            Rotation::NorthEast => "northeast",
            Rotation::EastNorthEast => "east-northeast",
            Rotation::East => "east",
            Rotation::EastSouthEast => "east-southeast",
            Rotation::SouthEast => "southseast",
            Rotation::SouthSouthEast => "south-southeast",
        }
    }

    pub fn data(self) -> usize {
        match self {
            Rotation::South => 0,
            Rotation::SouthSouthWest => 1,
            Rotation::SouthWest => 2,
            Rotation::WestSouthWest => 3,
            Rotation::West => 4,
            Rotation::WestNorthWest => 5,
            Rotation::NorthWest => 6,
            Rotation::NorthNorthWest => 7,
            Rotation::North => 8,
            Rotation::NorthNorthEast => 9,
            Rotation::NorthEast => 10,
            Rotation::EastNorthEast => 11,
            Rotation::East => 12,
            Rotation::EastSouthEast => 13,
            Rotation::SouthEast => 14,
            Rotation::SouthSouthEast => 15,
        }
    }
}

#[derive(Clone, Copy, Debug, PartialEq, Eq, Hash)]
pub enum StairShape {
    Straight,
    InnerLeft,
    InnerRight,
    OuterLeft,
    OuterRight,
}

impl StairShape {
    pub fn as_string(self) -> &'static str {
        match self {
            StairShape::Straight => "straight",
            StairShape::InnerLeft => "inner_left",
            StairShape::InnerRight => "inner_right",
            StairShape::OuterLeft => "outer_left",
            StairShape::OuterRight => "outer_right",
        }
    }

    pub fn offset(self) -> usize {
        match self {
            StairShape::Straight => 0,
            StairShape::InnerLeft => 1,
            StairShape::InnerRight => 2,
            StairShape::OuterLeft => 3,
            StairShape::OuterRight => 4,
        }
    }
}

#[derive(Clone, Copy, Debug, PartialEq, Eq, Hash)]
pub enum AttachedFace {
    Floor,
    Wall,
    Ceiling,
}

impl AttachedFace {
    pub fn as_string(self) -> &'static str {
        match self {
            AttachedFace::Floor => "floor",
            AttachedFace::Wall => "wall",
            AttachedFace::Ceiling => "ceiling",
        }
    }

    pub fn offset(self) -> usize {
        match self {
            AttachedFace::Floor => 0,
            AttachedFace::Wall => 1,
            AttachedFace::Ceiling => 2,
        }
    }

    pub fn data_with_facing(self, facing: Direction) -> Option<usize> {
        Some(match (self, facing) {
            (AttachedFace::Ceiling, Direction::East) => 0,
            (AttachedFace::Wall, Direction::East) => 1,
            (AttachedFace::Wall, Direction::West) => 2,
            (AttachedFace::Wall, Direction::South) => 3,
            (AttachedFace::Wall, Direction::North) => 4,
            (AttachedFace::Floor, Direction::South) => 5,
            (AttachedFace::Floor, Direction::East) => 6,
            (AttachedFace::Ceiling, Direction::South) => 7,
            _ => return None,
        })
    }

    pub fn data_with_facing_and_powered(self, facing: Direction, powered: bool) -> Option<usize> {
        if let Some(facing_data) = self.data_with_facing(facing) {
            Some(facing_data | (if powered { 0x8 } else { 0x0 }))
        } else {
            None
        }
    }

    pub fn variant_with_facing(self, facing: Direction) -> String {
        match (self, facing) {
            (AttachedFace::Ceiling, Direction::East) => "down_x",
            (AttachedFace::Wall, Direction::East) => "east",
            (AttachedFace::Wall, Direction::West) => "west",
            (AttachedFace::Wall, Direction::South) => "south",
            (AttachedFace::Wall, Direction::North) => "north",
            (AttachedFace::Floor, Direction::South) => "up_z",
            (AttachedFace::Floor, Direction::East) => "up_x",
            (AttachedFace::Ceiling, Direction::South) => "down_z",
            _ => "north", // TODO: support 1.13.2+ new directions
        }
        .to_owned()
    }
}

#[derive(Clone, Copy, Debug, PartialEq, Eq, Hash)]
pub enum ChestType {
    Single,
    Left,
    Right,
}

impl ChestType {
    pub fn as_string(self) -> &'static str {
        match self {
            ChestType::Single => "single",
            ChestType::Left => "left",
            ChestType::Right => "right",
        }
    }

    pub fn offset(self) -> usize {
        match self {
            ChestType::Single => 0,
            ChestType::Left => 1,
            ChestType::Right => 2,
        }
    }
}

#[derive(Clone, Copy, Debug, PartialEq, Eq, Hash)]
pub enum StructureBlockMode {
    Save,
    Load,
    Corner,
    Data,
}

impl StructureBlockMode {
    pub fn data(self) -> usize {
        match self {
            StructureBlockMode::Save => 0,
            StructureBlockMode::Load => 1,
            StructureBlockMode::Corner => 2,
            StructureBlockMode::Data => 3,
        }
    }

    pub fn as_string(self) -> &'static str {
        match self {
            StructureBlockMode::Save => "save",
            StructureBlockMode::Load => "load",
            StructureBlockMode::Corner => "corner",
            StructureBlockMode::Data => "data",
        }
    }
}

#[derive(Clone, Copy, Debug, PartialEq, Eq, Hash)]
pub enum TreeVariant {
    Oak,
    Spruce,
    Birch,
    Jungle,
    Acacia,
    DarkOak,
    StrippedSpruce,
    StrippedBirch,
    StrippedJungle,
    StrippedAcacia,
    StrippedDarkOak,
    StrippedOak,
}

impl TreeVariant {
    pub fn as_string(self) -> &'static str {
        match self {
            TreeVariant::Oak => "oak",
            TreeVariant::Spruce => "spruce",
            TreeVariant::Birch => "birch",
            TreeVariant::Jungle => "jungle",
            TreeVariant::Acacia => "acacia",
            TreeVariant::DarkOak => "dark_oak",
            TreeVariant::StrippedSpruce => "stripped_spruce_log",
            TreeVariant::StrippedBirch => "stripped_birch_log",
            TreeVariant::StrippedJungle => "stripped_jungle_log",
            TreeVariant::StrippedAcacia => "stripped_acacia_log",
            TreeVariant::StrippedDarkOak => "stripped_dark_oak_log",
            TreeVariant::StrippedOak => "stripped_oak_log",
        }
    }

    pub fn data(self) -> usize {
        match self {
            TreeVariant::Oak | TreeVariant::Acacia => 0,
            TreeVariant::Spruce | TreeVariant::DarkOak => 1,
            TreeVariant::Birch => 2,
            TreeVariant::Jungle => 3,
            _ => panic!("TreeVariant {:?} has no data (1.13+ only)"),
        }
    }

    pub fn offset(self) -> usize {
        match self {
            TreeVariant::Oak => 0,
            TreeVariant::Spruce => 1,
            TreeVariant::Birch => 2,
            TreeVariant::Jungle => 3,
            TreeVariant::Acacia => 4,
            TreeVariant::DarkOak => 5,
            TreeVariant::StrippedSpruce => 6,
            TreeVariant::StrippedBirch => 7,
            TreeVariant::StrippedJungle => 8,
            TreeVariant::StrippedAcacia => 9,
            TreeVariant::StrippedDarkOak => 10,
            TreeVariant::StrippedOak => 11,
        }
    }

    pub fn plank_data(self) -> usize {
        match self {
            TreeVariant::Oak => 0,
            TreeVariant::Spruce => 1,
            TreeVariant::Birch => 2,
            TreeVariant::Jungle => 3,
            TreeVariant::Acacia => 4,
            TreeVariant::DarkOak => 5,
            _ => panic!("TreeVariant {:?} has no plank data (1.13+ only)"),
        }
    }
}

#[derive(Clone, Copy, Debug, PartialEq, Eq, Hash)]
pub enum TallGrassVariant {
    DeadBush,
    TallGrass,
    Fern,
}

impl TallGrassVariant {
    pub fn as_string(self) -> &'static str {
        match self {
            TallGrassVariant::DeadBush => "dead_bush",
            TallGrassVariant::TallGrass => "tall_grass",
            TallGrassVariant::Fern => "fern",
        }
    }

    fn data(self) -> usize {
        match self {
            TallGrassVariant::DeadBush => 0,
            TallGrassVariant::TallGrass => 1,
            TallGrassVariant::Fern => 2,
        }
    }
}

#[derive(Clone, Copy, Debug, PartialEq, Eq, Hash)]
pub enum TallSeagrassHalf {
    Upper,
    Lower,
}

impl TallSeagrassHalf {
    pub fn as_string(self) -> &'static str {
        match self {
            TallSeagrassHalf::Upper => "upper",
            TallSeagrassHalf::Lower => "lower",
        }
    }

    fn offset(self) -> usize {
        match self {
            TallSeagrassHalf::Upper => 0,
            TallSeagrassHalf::Lower => 1,
        }
    }
}

#[derive(Clone, Copy, Debug, PartialEq, Eq, Hash)]
pub enum DoublePlantVariant {
    Sunflower,
    Lilac,
    DoubleTallgrass,
    LargeFern,
    RoseBush,
    Peony,
}

impl DoublePlantVariant {
    pub fn as_string(self) -> &'static str {
        match self {
            DoublePlantVariant::Sunflower => "sunflower",
            DoublePlantVariant::Lilac => "syringa",
            DoublePlantVariant::DoubleTallgrass => "double_grass",
            DoublePlantVariant::LargeFern => "double_fern",
            DoublePlantVariant::RoseBush => "double_rose",
            DoublePlantVariant::Peony => "paeonia",
        }
    }

    pub fn data(self) -> usize {
        match self {
            DoublePlantVariant::Sunflower => 0,
            DoublePlantVariant::Lilac => 1,
            DoublePlantVariant::DoubleTallgrass => 2,
            DoublePlantVariant::LargeFern => 3,
            DoublePlantVariant::RoseBush => 4,
            DoublePlantVariant::Peony => 5,
        }
    }

    pub fn offset(self) -> usize {
        match self {
            DoublePlantVariant::Sunflower => 0,
            DoublePlantVariant::Lilac => 1,
            DoublePlantVariant::RoseBush => 2,
            DoublePlantVariant::Peony => 3,
            DoublePlantVariant::DoubleTallgrass => 4,
            DoublePlantVariant::LargeFern => 5,
        }
    }
}

#[derive(Clone, Copy, Debug, PartialEq, Eq, Hash)]
pub enum FlowerPotVariant {
    Empty,
    Poppy,
    Dandelion,
    OakSapling,
    SpruceSapling,
    BirchSapling,
    JungleSapling,
    RedMushroom,
    BrownMushroom,
    Cactus,
    DeadBush,
    Fern,
    AcaciaSapling,
    DarkOakSapling,
    BlueOrchid,
    Allium,
    AzureBluet,
    RedTulip,
    OrangeTulip,
    WhiteTulip,
    PinkTulip,
    Oxeye,
}

impl FlowerPotVariant {
    pub fn as_string(self) -> &'static str {
        match self {
            FlowerPotVariant::Empty => "empty",
            FlowerPotVariant::Poppy => "rose",
            FlowerPotVariant::Dandelion => "dandelion",
            FlowerPotVariant::OakSapling => "oak_sapling",
            FlowerPotVariant::SpruceSapling => "spruce_sapling",
            FlowerPotVariant::BirchSapling => "birch_sapling",
            FlowerPotVariant::JungleSapling => "jungle_sapling",
            FlowerPotVariant::RedMushroom => "mushroom_red",
            FlowerPotVariant::BrownMushroom => "mushroom_brown",
            FlowerPotVariant::Cactus => "cactus",
            FlowerPotVariant::DeadBush => "dead_bush",
            FlowerPotVariant::Fern => "fern",
            FlowerPotVariant::AcaciaSapling => "acacia_sapling",
            FlowerPotVariant::DarkOakSapling => "dark_oak_sapling",
            FlowerPotVariant::BlueOrchid => "blue_orchid",
            FlowerPotVariant::Allium => "allium",
            FlowerPotVariant::AzureBluet => "houstonia",
            FlowerPotVariant::RedTulip => "red_tulip",
            FlowerPotVariant::OrangeTulip => "orange_tulip",
            FlowerPotVariant::WhiteTulip => "white_tulip",
            FlowerPotVariant::PinkTulip => "pink_tulip",
            FlowerPotVariant::Oxeye => "oxeye_daisy",
        }
    }

    pub fn offset(self) -> usize {
        match self {
            FlowerPotVariant::Empty => 0,
            FlowerPotVariant::OakSapling => 1,
            FlowerPotVariant::SpruceSapling => 2,
            FlowerPotVariant::BirchSapling => 3,
            FlowerPotVariant::JungleSapling => 4,
            FlowerPotVariant::AcaciaSapling => 5,
            FlowerPotVariant::DarkOakSapling => 6,
            FlowerPotVariant::Fern => 7,
            FlowerPotVariant::Dandelion => 8,
            FlowerPotVariant::Poppy => 9,
            FlowerPotVariant::BlueOrchid => 10,
            FlowerPotVariant::Allium => 11,
            FlowerPotVariant::AzureBluet => 12,
            FlowerPotVariant::RedTulip => 13,
            FlowerPotVariant::OrangeTulip => 14,
            FlowerPotVariant::WhiteTulip => 15,
            FlowerPotVariant::PinkTulip => 16,
            FlowerPotVariant::Oxeye => 17,
            FlowerPotVariant::RedMushroom => 18,
            FlowerPotVariant::BrownMushroom => 19,
            FlowerPotVariant::DeadBush => 20,
            FlowerPotVariant::Cactus => 21,
        }
    }
}

#[derive(Clone, Copy, Debug, PartialEq, Eq, Hash)]
pub enum CoralVariant {
    DeadTube,
    DeadBrain,
    DeadBubble,
    DeadFire,
    DeadHorn,
    Tube,
    Brain,
    Bubble,
    Fire,
    Horn,
}

impl CoralVariant {
    pub fn as_string(self) -> &'static str {
        match self {
            CoralVariant::DeadTube => "dead_tube",
            CoralVariant::DeadBrain => "dead_brain",
            CoralVariant::DeadBubble => "dead_bubble",
            CoralVariant::DeadFire => "dead_fire",
            CoralVariant::DeadHorn => "dead_horn",
            CoralVariant::Tube => "dead_tube",
            CoralVariant::Brain => "brain",
            CoralVariant::Bubble => "bubble",
            CoralVariant::Fire => "fire",
            CoralVariant::Horn => "horn",
        }
    }

    pub fn offset(self) -> usize {
        match self {
            CoralVariant::DeadTube => 0,
            CoralVariant::DeadBrain => 1,
            CoralVariant::DeadBubble => 2,
            CoralVariant::DeadFire => 3,
            CoralVariant::DeadHorn => 4,
            CoralVariant::Tube => 5,
            CoralVariant::Brain => 6,
            CoralVariant::Bubble => 7,
            CoralVariant::Fire => 8,
            CoralVariant::Horn => 9,
        }
    }
}<|MERGE_RESOLUTION|>--- conflicted
+++ resolved
@@ -210,14 +210,9 @@
                         Block::$name {
                             $($fname,)?
                         } => {
-<<<<<<< HEAD
                             $(return String::from($variant);)*
                             //"normal".to_owned()
                             "".to_owned()
-=======
-                            $(return String::from($variant);)?
-                            "normal".to_owned()
->>>>>>> 3f35673c
                         }
                     )+
                 }
