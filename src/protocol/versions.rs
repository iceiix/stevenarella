use crate::protocol::*;

mod v1_14_1;
mod v1_14;
mod v19w02a;
mod v18w50a;
mod v1_13_2;
mod v1_12_2;
mod v1_11_2;
mod v1_10_2;
mod v1_9_2;
mod v1_9;
mod v15w39c;
mod v1_8_9;
mod v1_7_10;

// https://wiki.vg/Protocol_History
// https://wiki.vg/Protocol_version_numbers#Versions_after_the_Netty_rewrite

pub fn protocol_name_to_protocol_version(s: String) -> i32 {
    match s.as_ref() {
        "" => SUPPORTED_PROTOCOLS[0],
        "1.14" => 477,
        "19w02a" => 452,
        "18w50a" => 451,
        "1.13.2" => 404,
        "1.12.2" => 340,
        "1.11.2" => 316,
        "1.11" => 315,
        "1.10.2" => 210,
        "1.9.2" => 109,
        "1.9" => 107,
        "15w39c" => 74,
        "1.8.9" => 47,
        "1.7.10" => 5,
        _ => {
            if let Ok(n) = s.parse::<i32>() {
                n
            } else {
                panic!("Unrecognized protocol name: {}", s)
            }
        }
    }
}

pub fn translate_internal_packet_id_for_version(version: i32, state: State, dir: Direction, id: i32, to_internal: bool) -> i32 {
    match version {
<<<<<<< HEAD
        // https://wiki.vg/Protocol_History
        // https://wiki.vg/Protocol_version_numbers#Versions_after_the_Netty_rewrite

        // 1.14.1
        480 => v1_14_1::translate_internal_packet_id(state, dir, id, to_internal),

        // 1.14
=======
>>>>>>> 1274a75f
        477 => v1_14::translate_internal_packet_id(state, dir, id, to_internal),
        452 => v19w02a::translate_internal_packet_id(state, dir, id, to_internal),
        451 => v18w50a::translate_internal_packet_id(state, dir, id, to_internal),
        404 => v1_13_2::translate_internal_packet_id(state, dir, id, to_internal),
        340 => v1_12_2::translate_internal_packet_id(state, dir, id, to_internal),
        316 => v1_11_2::translate_internal_packet_id(state, dir, id, to_internal),
        315 => v1_11_2::translate_internal_packet_id(state, dir, id, to_internal),
        210 => v1_10_2::translate_internal_packet_id(state, dir, id, to_internal),
        109 => v1_9_2::translate_internal_packet_id(state, dir, id, to_internal),
        107 => v1_9::translate_internal_packet_id(state, dir, id, to_internal),
        74 => v15w39c::translate_internal_packet_id(state, dir, id, to_internal),
        47 => v1_8_9::translate_internal_packet_id(state, dir, id, to_internal),
        5 => v1_7_10::translate_internal_packet_id(state, dir, id, to_internal),
        _ => panic!("unsupported protocol version: {}", version),
    }
}<|MERGE_RESOLUTION|>--- conflicted
+++ resolved
@@ -20,6 +20,7 @@
 pub fn protocol_name_to_protocol_version(s: String) -> i32 {
     match s.as_ref() {
         "" => SUPPORTED_PROTOCOLS[0],
+        "1.14.1" => 480,
         "1.14" => 477,
         "19w02a" => 452,
         "18w50a" => 451,
@@ -45,16 +46,7 @@
 
 pub fn translate_internal_packet_id_for_version(version: i32, state: State, dir: Direction, id: i32, to_internal: bool) -> i32 {
     match version {
-<<<<<<< HEAD
-        // https://wiki.vg/Protocol_History
-        // https://wiki.vg/Protocol_version_numbers#Versions_after_the_Netty_rewrite
-
-        // 1.14.1
         480 => v1_14_1::translate_internal_packet_id(state, dir, id, to_internal),
-
-        // 1.14
-=======
->>>>>>> 1274a75f
         477 => v1_14::translate_internal_packet_id(state, dir, id, to_internal),
         452 => v19w02a::translate_internal_packet_id(state, dir, id, to_internal),
         451 => v18w50a::translate_internal_packet_id(state, dir, id, to_internal),
