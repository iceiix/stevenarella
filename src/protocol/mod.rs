// Copyright 2016 Matthew Collins
//
// Licensed under the Apache License, Version 2.0 (the "License");
// you may not use this file except in compliance with the License.
// You may obtain a copy of the License at
//
//     http://www.apache.org/licenses/LICENSE-2.0
//
// Unless required by applicable law or agreed to in writing, software
// distributed under the License is distributed on an "AS IS" BASIS,
// WITHOUT WARRANTIES OR CONDITIONS OF ANY KIND, either express or implied.
// See the License for the specific language governing permissions and
// limitations under the License.

#![allow(dead_code)]
#![allow(non_camel_case_types)]

use aes::Aes128;
use cfb8::Cfb8;
use cfb8::stream_cipher::{NewStreamCipher, StreamCipher};
use serde_json;
#[cfg(not(target_arch = "wasm32"))]
use reqwest;

pub mod mojang;

use crate::nbt;
use crate::format;
use std::fmt;
use std::default;
use std::net::TcpStream;
use std::io;
use std::io::{Write, Read};
use std::convert;
use byteorder::{BigEndian, WriteBytesExt, ReadBytesExt};
use flate2::read::{ZlibDecoder, ZlibEncoder};
use flate2::Compression;
use std::time::{Instant, Duration};
use crate::shared::Position;

pub const SUPPORTED_PROTOCOLS: [i32; 13] = [477, 452, 451, 404, 340, 316, 315, 210, 109, 107, 74, 47, 5];

// TODO: switch to using thread_local storage?, see https://doc.rust-lang.org/std/macro.thread_local.html
pub static mut CURRENT_PROTOCOL_VERSION: i32 = SUPPORTED_PROTOCOLS[0];
pub static mut NETWORK_DEBUG: bool = false;

/// Helper macro for defining packets
#[macro_export]
macro_rules! state_packets {
     ($($state:ident $stateName:ident {
        $($dir:ident $dirName:ident {
            $(
                $(#[$attr:meta])*
                packet $name:ident {
                    $($(#[$fattr:meta])*field $field:ident: $field_type:ty = $(when ($cond:expr))*, )+
                }
            )*
        })+
    })+) => {
        use crate::protocol::*;
        use std::io;

        #[derive(Debug)]
        pub enum Packet {
        $(
            $(
                $(
        $name($state::$dir::$name),
                )*
            )+
        )+
        }

        $(
        pub mod $state {

            $(
            pub mod $dir {
                #![allow(unused_imports)]
                use crate::protocol::*;
                use std::io;
                use crate::format;
                use crate::nbt;
                use crate::types;
                use crate::item;
                use crate::shared::Position;


                #[allow(non_upper_case_globals)]
                pub mod internal_ids {
                    create_ids!(i32, $($name),*);
                }

                $(
                    #[derive(Default, Debug)]
                    $(#[$attr])* pub struct $name {
                        $($(#[$fattr])* pub $field: $field_type),+,
                    }

                    impl PacketType for $name {

                        fn packet_id(&self, version: i32) -> i32 {
                            packet::versions::translate_internal_packet_id_for_version(version, State::$stateName, Direction::$dirName, internal_ids::$name, false)
                        }

                        fn write<W: io::Write>(self, buf: &mut W) -> Result<(), Error> {
                            $(
                                if true $(&& ($cond(&self)))* {
                                    self.$field.write_to(buf)?;
                                }
                            )+

                            Result::Ok(())
                        }
                    }
                )*
            }
            )+
        }
        )+

        /// Returns the packet for the given state, direction and id after parsing the fields
        /// from the buffer.
        pub fn packet_by_id<R: io::Read>(version: i32, state: State, dir: Direction, id: i32, mut buf: &mut R) -> Result<Option<Packet>, Error> {
            match state {
                $(
                    State::$stateName => {
                        match dir {
                            $(
                                Direction::$dirName => {
                                    let internal_id = packet::versions::translate_internal_packet_id_for_version(version, state, dir, id, true);
                                    match internal_id {
                                    $(
                                        self::$state::$dir::internal_ids::$name => {
                                            use self::$state::$dir::$name;
                                            let mut packet : $name = $name::default();
                                            $(
                                                if true $(&& ($cond(&packet)))* {
                                                    packet.$field = Serializable::read_from(&mut buf)?;
                                                }
                                            )+
                                            Result::Ok(Option::Some(Packet::$name(packet)))
                                        },
                                    )*
                                        _ => Result::Ok(Option::None)
                                    }
                                }
                            )+
                        }
                    }
                )+
            }
        }
    }
}

#[macro_export]
macro_rules! protocol_packet_ids {
    ($($state:ident $stateName:ident {
       $($dir:ident $dirName:ident {
           $(
               $(#[$attr:meta])*
               $id:expr => $name:ident
           )*
       })+
    })+) => {
        use crate::protocol::*;

        pub fn translate_internal_packet_id(state: State, dir: Direction, id: i32, to_internal: bool) -> i32 {
            match state {
                $(
                    State::$stateName => {
                        match dir {
                            $(
                                Direction::$dirName => {
                                    if to_internal {
                                        match id {
                                        $(
                                            $id => crate::protocol::packet::$state::$dir::internal_ids::$name,
                                        )*
                                            _ => panic!("bad packet id 0x{:x} in {:?} {:?}", id, dir, state),
                                        }
                                    } else {
                                        match id {
                                        $(
                                            crate::protocol::packet::$state::$dir::internal_ids::$name => $id,
                                        )*
                                            _ => panic!("bad packet internal id 0x{:x} in {:?} {:?}", id, dir, state),
                                        }
                                    }
                                }
                            )*
                        }
                    }
                )*
            }
        }
    }
}

pub mod packet;
pub mod versions;
pub trait Serializable: Sized {
    fn read_from<R: io::Read>(buf: &mut R) -> Result<Self, Error>;
    fn write_to<W: io::Write>(&self, buf: &mut W) -> Result<(), Error>;
}

impl Serializable for Vec<u8> {
    fn read_from<R: io::Read>(buf: &mut R) -> Result<Vec<u8>, Error> {
        let mut v = Vec::new();
        buf.read_to_end(&mut v)?;
        Ok(v)
    }

    fn write_to<W: io::Write>(&self, buf: &mut W) -> Result<(), Error> {
        buf.write_all(&self[..]).map_err(|v| v.into())
    }
}

impl Serializable for Option<nbt::NamedTag>{
    fn read_from<R: io::Read>(buf: &mut R) -> Result<Option<nbt::NamedTag>, Error> {
        let ty = buf.read_u8()?;
        if ty == 0 {
            Result::Ok(None)
        } else {
            let name = nbt::read_string(buf)?;
            let tag = nbt::Tag::read_from(buf)?;
            Result::Ok(Some(nbt::NamedTag(name, tag)))
        }
    }
    fn write_to<W: io::Write>(&self, buf: &mut W) -> Result<(), Error> {
        match *self {
            Some(ref val) => {
                buf.write_u8(10)?;
                nbt::write_string(buf, &val.0)?;
                val.1.write_to(buf)?;
            }
            None => buf.write_u8(0)?,
        }
        Result::Ok(())
    }
}

impl <T> Serializable for Option<T> where T : Serializable {
    fn read_from<R: io::Read>(buf: &mut R) -> Result<Option<T>, Error> {
        Result::Ok(Some(T::read_from(buf)?))
    }
    fn write_to<W: io::Write>(&self, buf: &mut W) -> Result<(), Error> {
        if self.is_some() {
            self.as_ref().unwrap().write_to(buf)?;
        }
        Result::Ok(())
    }
}

impl Serializable for String {
    fn read_from<R: io::Read>(buf: &mut R) -> Result<String, Error> {
        let len = VarInt::read_from(buf)?.0;
        debug_assert!(len >= 0, "Negative string length: {}", len);
        debug_assert!(len <= 65536, "String length too big: {}", len);
        let mut bytes = Vec::<u8>::new();
        buf.take(len as u64).read_to_end(&mut bytes)?;
        let ret = String::from_utf8(bytes).unwrap();
        Result::Ok(ret)
    }
    fn write_to<W: io::Write>(&self, buf: &mut W) -> Result<(), Error> {
        let bytes = self.as_bytes();
        VarInt(bytes.len() as i32).write_to(buf)?;
        buf.write_all(bytes)?;
        Result::Ok(())
    }
}

impl Serializable for format::Component {
    fn read_from<R: io::Read>(buf: &mut R) -> Result<Self, Error> {
        let len = VarInt::read_from(buf)?.0;
        let mut ret = String::new();
        buf.take(len as u64).read_to_string(&mut ret)?;
        let val: serde_json::Value = serde_json::from_str(&ret[..]).unwrap();
        Result::Ok(Self::from_value(&val))
    }
    fn write_to<W: io::Write>(&self, buf: &mut W) -> Result<(), Error> {
        let val = serde_json::to_string(&self.to_value()).unwrap();
        let bytes = val.as_bytes();
        VarInt(bytes.len() as i32).write_to(buf)?;
        buf.write_all(bytes)?;
        Result::Ok(())
    }
}

impl Serializable for () {
    fn read_from<R: io::Read>(_: &mut R) -> Result<(), Error> {
        Result::Ok(())
    }
    fn write_to<W: io::Write>(&self, _: &mut W) -> Result<(), Error> {
        Result::Ok(())
    }
}

impl Serializable for bool {
    fn read_from<R: io::Read>(buf: &mut R) -> Result<bool, Error> {
        Result::Ok(buf.read_u8()? != 0)
    }
    fn write_to<W: io::Write>(&self, buf: &mut W) -> Result<(), Error> {
        buf.write_u8(if *self {
            1
        } else {
            0
        })?;
        Result::Ok(())
    }
}

impl Serializable for i8 {
    fn read_from<R: io::Read>(buf: &mut R) -> Result<i8, Error> {
        Result::Ok(buf.read_i8()?)
    }
    fn write_to<W: io::Write>(&self, buf: &mut W) -> Result<(), Error> {
        buf.write_i8(*self)?;
        Result::Ok(())
    }
}

impl Serializable for i16 {
    fn read_from<R: io::Read>(buf: &mut R) -> Result<i16, Error> {
        Result::Ok(buf.read_i16::<BigEndian>()?)
    }
    fn write_to<W: io::Write>(&self, buf: &mut W) -> Result<(), Error> {
        buf.write_i16::<BigEndian>(*self)?;
        Result::Ok(())
    }
}

impl Serializable for i32 {
    fn read_from<R: io::Read>(buf: &mut R) -> Result<i32, Error> {
        Result::Ok(buf.read_i32::<BigEndian>()?)
    }
    fn write_to<W: io::Write>(&self, buf: &mut W) -> Result<(), Error> {
        buf.write_i32::<BigEndian>(*self)?;
        Result::Ok(())
    }
}

impl Serializable for i64 {
    fn read_from<R: io::Read>(buf: &mut R) -> Result<i64, Error> {
        Result::Ok(buf.read_i64::<BigEndian>()?)
    }
    fn write_to<W: io::Write>(&self, buf: &mut W) -> Result<(), Error> {
        buf.write_i64::<BigEndian>(*self)?;
        Result::Ok(())
    }
}

impl Serializable for u8 {
    fn read_from<R: io::Read>(buf: &mut R) -> Result<u8, Error> {
        Result::Ok(buf.read_u8()?)
    }
    fn write_to<W: io::Write>(&self, buf: &mut W) -> Result<(), Error> {
        buf.write_u8(*self)?;
        Result::Ok(())
    }
}

impl Serializable for u16 {
    fn read_from<R: io::Read>(buf: &mut R) -> Result<u16, Error> {
        Result::Ok(buf.read_u16::<BigEndian>()?)
    }
    fn write_to<W: io::Write>(&self, buf: &mut W) -> Result<(), Error> {
        buf.write_u16::<BigEndian>(*self)?;
        Result::Ok(())
    }
}

impl Serializable for u64 {
    fn read_from<R: io::Read>(buf: &mut R) -> Result<u64, Error> {
        Result::Ok(buf.read_u64::<BigEndian>()?)
    }
    fn write_to<W: io::Write>(&self, buf: &mut W) -> Result<(), Error> {
        buf.write_u64::<BigEndian>(*self)?;
        Result::Ok(())
    }
}

impl Serializable for f32 {
    fn read_from<R: io::Read>(buf: &mut R) -> Result<f32, Error> {
        Result::Ok(buf.read_f32::<BigEndian>()?)
    }
    fn write_to<W: io::Write>(&self, buf: &mut W) -> Result<(), Error> {
        buf.write_f32::<BigEndian>(*self)?;
        Result::Ok(())
    }
}

impl Serializable for f64 {
    fn read_from<R: io::Read>(buf: &mut R) -> Result<f64, Error> {
        Result::Ok(buf.read_f64::<BigEndian>()?)
    }
    fn write_to<W: io::Write>(&self, buf: &mut W) -> Result<(), Error> {
        buf.write_f64::<BigEndian>(*self)?;
        Result::Ok(())
    }
}

#[derive(Debug, PartialEq, Eq, Hash, Clone)]
pub struct UUID(u64, u64);

impl UUID {
    pub fn from_str(s: &str) -> UUID {
        use hex;
        // TODO: Panics aren't the best idea here
        if s.len() != 36 {
            panic!("Invalid UUID format");
        }
        let mut parts = hex::decode(&s[..8]).unwrap();
        parts.extend_from_slice(&hex::decode(&s[9..13]).unwrap());
        parts.extend_from_slice(&hex::decode(&s[14..18]).unwrap());
        parts.extend_from_slice(&hex::decode(&s[19..23]).unwrap());
        parts.extend_from_slice(&hex::decode(&s[24..36]).unwrap());
        let mut high = 0u64;
        let mut low = 0u64;
        for i in 0 .. 8 {
            high |= (parts[i] as u64) << (56 - i*8);
            low |= (parts[i + 8] as u64) << (56 - i*8);
        }
        UUID(high, low)
    }
}

impl Default for UUID {
    fn default() -> Self {
        UUID(0, 0)
    }
}

impl Serializable for UUID {
    fn read_from<R: io::Read>(buf: &mut R) -> Result<UUID, Error> {
        Result::Ok(UUID(buf.read_u64::<BigEndian>()?,
                        buf.read_u64::<BigEndian>()?))
    }
    fn write_to<W: io::Write>(&self, buf: &mut W) -> Result<(), Error> {
        buf.write_u64::<BigEndian>(self.0)?;
        buf.write_u64::<BigEndian>(self.1)?;
        Result::Ok(())
    }
}


pub trait Lengthable : Serializable + Copy + Default {
    fn into(self) -> usize;
    fn from(_: usize) -> Self;
}

pub struct LenPrefixed<L: Lengthable, V> {
    len: L,
    pub data: Vec<V>,
}

impl <L: Lengthable, V: Default>  LenPrefixed<L, V> {
    pub fn new(data: Vec<V>) -> LenPrefixed<L, V> {
        LenPrefixed {
            len: Default::default(),
            data,
        }
    }
}

impl <L: Lengthable, V: Serializable>  Serializable for LenPrefixed<L, V> {
    fn read_from<R: io::Read>(buf: &mut R) -> Result<LenPrefixed<L, V>, Error> {
        let len_data: L = Serializable::read_from(buf)?;
        let len: usize = len_data.into();
        let mut data: Vec<V> = Vec::with_capacity(len);
        for _ in 0..len {
            data.push(Serializable::read_from(buf)?);
        }
        Result::Ok(LenPrefixed {
            len: len_data,
            data,
        })
    }

    fn write_to<W: io::Write>(&self, buf: &mut W) -> Result<(), Error> {
        let len_data: L = L::from(self.data.len());
        len_data.write_to(buf)?;
        let data = &self.data;
        for val in data {
            val.write_to(buf)?;
        }
        Result::Ok(())
    }
}


impl <L: Lengthable, V: Default> Default for LenPrefixed<L, V> {
    fn default() -> Self {
        LenPrefixed {
            len: default::Default::default(),
            data: default::Default::default(),
        }
    }
}

impl <L: Lengthable, V: fmt::Debug> fmt::Debug for LenPrefixed<L, V> {
    fn fmt(&self, f: &mut fmt::Formatter) -> fmt::Result {
        self.data.fmt(f)
    }
}

// Optimization
pub struct LenPrefixedBytes<L: Lengthable> {
    len: L,
    pub data: Vec<u8>,
}

impl <L: Lengthable>  LenPrefixedBytes<L> {
    pub fn new(data: Vec<u8>) -> LenPrefixedBytes<L> {
        LenPrefixedBytes {
            len: Default::default(),
            data,
        }
    }
}

impl <L: Lengthable>  Serializable for LenPrefixedBytes<L> {
    fn read_from<R: io::Read>(buf: &mut R) -> Result<LenPrefixedBytes<L>, Error> {
        let len_data: L = Serializable::read_from(buf)?;
        let len: usize = len_data.into();
        let mut data: Vec<u8> = Vec::with_capacity(len);
        buf.take(len as u64).read_to_end(&mut data)?;
        Result::Ok(LenPrefixedBytes {
            len: len_data,
            data,
        })
    }

    fn write_to<W: io::Write>(&self, buf: &mut W) -> Result<(), Error> {
        let len_data: L = L::from(self.data.len());
        len_data.write_to(buf)?;
        buf.write_all(&self.data[..])?;
        Result::Ok(())
    }
}


impl <L: Lengthable> Default for LenPrefixedBytes<L> {
    fn default() -> Self {
        LenPrefixedBytes {
            len: default::Default::default(),
            data: default::Default::default(),
        }
    }
}

impl <L: Lengthable> fmt::Debug for LenPrefixedBytes<L> {
    fn fmt(&self, f: &mut fmt::Formatter) -> fmt::Result {
        self.data.fmt(f)
    }
}

impl Lengthable for bool {
    fn into(self) -> usize {
        if self  { 1 } else { 0 }
    }

    fn from(u: usize) -> bool {
        u != 0
    }
}


impl Lengthable for u8 {
    fn into(self) -> usize {
        self as usize
    }

    fn from(u: usize) -> u8 {
        u as u8
    }
}

impl Lengthable for i16 {
    fn into(self) -> usize {
        self as usize
    }

    fn from(u: usize) -> i16 {
        u as i16
    }
}

impl Lengthable for i32 {
    fn into(self) -> usize {
        self as usize
    }

    fn from(u: usize) -> i32 {
        u as i32
    }
}

/// `VarInt` have a variable size (between 1 and 5 bytes) when encoded based
/// on the size of the number
#[derive(Clone, Copy)]
pub struct VarInt(pub i32);

impl Lengthable for VarInt {
    fn into(self) -> usize {
        self.0 as usize
    }

    fn from(u: usize) -> VarInt {
        VarInt(u as i32)
    }
}

impl Serializable for VarInt {
    /// Decodes a `VarInt` from the Reader
    fn read_from<R: io::Read>(buf: &mut R) -> Result<VarInt, Error> {
        const PART : u32 = 0x7F;
        let mut size = 0;
        let mut val = 0u32;
        loop {
            let b = buf.read_u8()? as u32;
            val |= (b & PART) << (size * 7);
            size += 1;
            if size > 5 {
                return Result::Err(Error::Err("VarInt too big".to_owned()));
            }
            if (b & 0x80) == 0 {
                break
            }
        }

        Result::Ok(VarInt(val as i32))
    }

    /// Encodes a `VarInt` into the Writer
    fn write_to<W: io::Write>(&self, buf: &mut W) -> Result<(), Error> {
        const PART : u32 = 0x7F;
        let mut val = self.0 as u32;
        loop {
            if (val & !PART) == 0 {
                buf.write_u8(val as u8)?;
                return Result::Ok(());
            }
            buf.write_u8(((val & PART) | 0x80) as u8)?;
            val >>= 7;
        }
    }
}

impl default::Default for VarInt {
    fn default() -> VarInt {
        VarInt(0)
    }
}

impl fmt::Debug for VarInt {
    fn fmt(&self, f: &mut fmt::Formatter) -> fmt::Result {
        write!(f, "{}", self.0)
    }
}

/// `VarShort` have a variable size (2 or 3 bytes) and are backwards-compatible
/// with vanilla shorts, used for Forge custom payloads
#[derive(Clone, Copy)]
pub struct VarShort(pub i32);

impl Lengthable for VarShort {
    fn into(self) -> usize {
        self.0 as usize
    }

    fn from(u: usize) -> VarShort {
        VarShort(u as i32)
    }
}

impl Serializable for VarShort {
    fn read_from<R: io::Read>(buf: &mut R) -> Result<VarShort, Error> {
        let low = buf.read_u16::<BigEndian>()? as u32;
        let val = if (low & 0x8000) != 0 {
            let high = buf.read_u8()? as u32;

            (high << 15) | (low & 0x7fff)
        } else {
            low
        };

        Result::Ok(VarShort(val as i32))
    }

    fn write_to<W: io::Write>(&self, buf: &mut W) -> Result<(), Error> {
        assert!(self.0 >= 0 && self.0 <= 0x7fffff, "VarShort invalid value: {}", self.0);
        let mut low = self.0 & 0x7fff;
        let high = (self.0 & 0x7f8000) >> 15;
        if high != 0 {
            low |= 0x8000;
        }

        buf.write_u16::<BigEndian>(low as u16)?;

        if high != 0 {
            buf.write_u8(high as u8)?;
        }

        Ok(())
    }
}

impl default::Default for VarShort {
    fn default() -> VarShort {
        VarShort(0)
    }
}

impl fmt::Debug for VarShort {
    fn fmt(&self, f: &mut fmt::Formatter) -> fmt::Result {
        write!(f, "{}", self.0)
    }
}

/// `VarLong` have a variable size (between 1 and 10 bytes) when encoded based
/// on the size of the number
#[derive(Clone, Copy)]
pub struct VarLong(pub i64);

impl Lengthable for VarLong {
    fn into(self) -> usize {
        self.0 as usize
    }

    fn from(u: usize) -> VarLong {
        VarLong(u as i64)
    }
}

impl Serializable for VarLong {
    /// Decodes a `VarLong` from the Reader
    fn read_from<R: io::Read>(buf: &mut R) -> Result<VarLong, Error> {
        const PART : u64 = 0x7F;
        let mut size = 0;
        let mut val = 0u64;
        loop {
            let b = buf.read_u8()? as u64;
            val |= (b & PART) << (size * 7);
            size += 1;
            if size > 10 {
                return Result::Err(Error::Err("VarLong too big".to_owned()));
            }
            if (b & 0x80) == 0 {
                break
            }
        }

        Result::Ok(VarLong(val as i64))
    }

    /// Encodes a `VarLong` into the Writer
    fn write_to<W: io::Write>(&self, buf: &mut W) -> Result<(), Error> {
        const PART : u64 = 0x7F;
        let mut val = self.0 as u64;
        loop {
            if (val & !PART) == 0 {
                buf.write_u8(val as u8)?;
                return Result::Ok(());
            }
            buf.write_u8(((val & PART) | 0x80) as u8)?;
            val >>= 7;
        }
    }
}

impl default::Default for VarLong {
    fn default() -> VarLong {
        VarLong(0)
    }
}

impl fmt::Debug for VarLong {
    fn fmt(&self, f: &mut fmt::Formatter) -> fmt::Result {
        write!(f, "{}", self.0)
    }
}

impl Serializable for Position {
    fn read_from<R: io::Read>(buf: &mut R) -> Result<Position, Error> {
        let pos = buf.read_u64::<BigEndian>()?;
        Ok(Position::new(
            ((pos as i64) >> 38) as i32,
            (((pos as i64) >> 26) & 0xFFF) as i32,
            ((pos as i64) << 38 >> 38) as i32
        ))
    }
    fn write_to<W: io::Write>(&self, buf: &mut W) -> Result<(), Error> {
        let pos = (((self.x as u64) & 0x3FFFFFF) << 38)
            | (((self.y as u64) & 0xFFF) << 26)
            | ((self.z as u64) & 0x3FFFFFF);
        buf.write_u64::<BigEndian>(pos)?;
        Result::Ok(())
    }
}


/// Direction is used to define whether packets are going to the
/// server or the client.
#[derive(Clone, Copy, Debug)]
pub enum Direction {
    Serverbound,
    Clientbound,
}

/// The protocol has multiple 'sub-protocols' or states which control which
/// packet an id points to.
#[derive(Clone, Copy, Debug)]
pub enum State {
    Handshaking,
    Play,
    Status,
    Login,
}

/// Return for any protocol related error.
#[derive(Debug)]
pub enum Error {
    Err(String),
    Disconnect(format::Component),
    IOError(io::Error),
    Json(serde_json::Error),
    #[cfg(not(target_arch = "wasm32"))]
    Reqwest(reqwest::Error),
}

impl convert::From<io::Error> for Error {
    fn from(e: io::Error) -> Error {
        Error::IOError(e)
    }
}

impl convert::From<serde_json::Error> for Error {
    fn from(e: serde_json::Error) -> Error {
        Error::Json(e)
    }
}

#[cfg(not(target_arch = "wasm32"))]
impl convert::From<reqwest::Error> for Error {
    fn from(e: reqwest::Error) -> Error {
        Error::Reqwest(e)
    }
}

impl ::std::error::Error for Error {
    fn description(&self) -> &str {
        match *self {
            Error::Err(ref val) => &val[..],
            Error::Disconnect(_) => "Disconnect",
            Error::IOError(ref e) => e.description(),
            Error::Json(ref e) => e.description(),
            #[cfg(not(target_arch = "wasm32"))]
            Error::Reqwest(ref e) => e.description(),
        }
    }
}

impl ::std::fmt::Display for Error {
    fn fmt(&self, f: &mut ::std::fmt::Formatter) -> ::std::fmt::Result {
        match *self {
            Error::Err(ref val) => write!(f, "protocol error: {}", val),
            Error::Disconnect(ref val) => write!(f, "{}", val),
            Error::IOError(ref e) => e.fmt(f),
            Error::Json(ref e) => e.fmt(f),
            #[cfg(not(target_arch = "wasm32"))]
            Error::Reqwest(ref e) => e.fmt(f),
        }
    }
}

type Aes128Cfb = Cfb8<Aes128>;

pub struct Conn {
    stream: TcpStream,
    pub host: String,
    pub port: u16,
    direction: Direction,
    pub protocol_version: i32,
    pub state: State,

    cipher: Option<Aes128Cfb>,

    compression_threshold: i32,
    compression_read: Option<ZlibDecoder<io::Cursor<Vec<u8>>>>,
    compression_write: Option<ZlibEncoder<io::Cursor<Vec<u8>>>>,
}

impl Conn {
    pub fn new(target: &str, protocol_version: i32) -> Result<Conn, Error> {
        unsafe {
            CURRENT_PROTOCOL_VERSION = protocol_version;
        }

        // TODO SRV record support
        let mut parts = target.split(':').collect::<Vec<&str>>();
        let address = if parts.len() == 1 {
            parts.push("25565");
            format!("{}:25565", parts[0])
        } else {
            format!("{}:{}", parts[0], parts[1])
        };
        let stream = TcpStream::connect(&*address)?;
        Result::Ok(Conn {
            stream,
            host: parts[0].to_owned(),
            port: parts[1].parse().unwrap(),
            direction: Direction::Serverbound,
            state: State::Handshaking,
            protocol_version,
            cipher: Option::None,
            compression_threshold: -1,
            compression_read: Option::None,
            compression_write: Option::None,
        })
    }

    pub fn write_packet<T: PacketType>(&mut self, packet: T) -> Result<(), Error> {
        let mut buf = Vec::new();
        VarInt(packet.packet_id(self.protocol_version)).write_to(&mut buf)?;
        packet.write(&mut buf)?;

        let mut extra = if self.compression_threshold >= 0 {
            1
        } else {
            0
        };
        if self.compression_threshold >= 0 && buf.len() as i32 > self.compression_threshold {
            if self.compression_write.is_none() {
                self.compression_write = Some(ZlibEncoder::new(io::Cursor::new(Vec::new()), Compression::default()));
            }
            extra = 0;
            let uncompressed_size = buf.len();
            let mut new = Vec::new();
            VarInt(uncompressed_size as i32).write_to(&mut new)?;
            let write = self.compression_write.as_mut().unwrap();
            write.reset(io::Cursor::new(buf));
            write.read_to_end(&mut new)?;
            buf = new;
        }

        VarInt(buf.len() as i32 + extra).write_to(self)?;
        if self.compression_threshold >= 0 && extra == 1 {
            VarInt(0).write_to(self)?;
        }
        self.write_all(&buf)?;

        Result::Ok(())
    }

    pub fn read_packet(&mut self) -> Result<packet::Packet, Error> {
        let len = VarInt::read_from(self)?.0 as usize;
        let mut ibuf = vec![0; len];
        self.read_exact(&mut ibuf)?;

        let mut buf = io::Cursor::new(ibuf);

        if self.compression_threshold >= 0 {
            if self.compression_read.is_none() {
                self.compression_read = Some(ZlibDecoder::new(io::Cursor::new(Vec::new())));
            }
            let uncompressed_size = VarInt::read_from(&mut buf)?.0;
            if uncompressed_size != 0 {
                let mut new = Vec::with_capacity(uncompressed_size as usize);
                {
                    let reader = self.compression_read.as_mut().unwrap();
                    reader.reset(buf);
                    reader.read_to_end(&mut new)?;
                }
                buf = io::Cursor::new(new);
            }
        }
        let id = VarInt::read_from(&mut buf)?.0;

        let dir = match self.direction {
            Direction::Clientbound => Direction::Serverbound,
            Direction::Serverbound => Direction::Clientbound,
        };

<<<<<<< HEAD
        println!("about to parse id={:x}, dir={:?} state={:?}", id, dir, self.state);
        std::fs::File::create("/tmp/p")?.write_all(buf.get_ref())?;
=======
        let network_debug = unsafe { NETWORK_DEBUG };

        if network_debug {
            println!("about to parse id={:x}, dir={:?} state={:?}", id, dir, self.state);
            std::fs::File::create("last-packet")?.write_all(buf.get_ref())?;
        }

>>>>>>> 4520f6bd
        let packet = packet::packet_by_id(self.protocol_version, self.state, dir, id, &mut buf)?;
        println!("packet = {:?}", packet);

        if network_debug {
            println!("packet = {:?}", packet);
        }

        match packet {
            Some(val) => {
                let pos = buf.position() as usize;
                let ibuf = buf.into_inner();
                if ibuf.len() != pos {
                    return Result::Err(Error::Err(format!("Failed to read all of packet 0x{:X}, \
                                                           had {} bytes left",
                                                          id,
                                                          ibuf.len() - pos)))
                }
                Result::Ok(val)
            }
            None => Result::Err(Error::Err("missing packet".to_owned())),
        }
    }

    pub fn enable_encyption(&mut self, key: &[u8], _decrypt: bool) {
        let cipher = Aes128Cfb::new_var(key, key).unwrap();
        self.cipher = Option::Some(cipher);
    }

    pub fn set_compresssion(&mut self, threshold: i32) {
        self.compression_threshold = threshold;
    }

    pub fn do_status(mut self) -> Result<(Status, Duration), Error> {
        use serde_json::Value;
        use self::packet::status::serverbound::*;
        use self::packet::handshake::serverbound::Handshake;
        use self::packet::Packet;
        let host = self.host.clone();
        let port = self.port;
        self.write_packet(Handshake {
            protocol_version: VarInt(self.protocol_version),
            host,
            port,
            next: VarInt(1),
        })?;
        self.state = State::Status;

        self.write_packet(StatusRequest { empty: () })?;

        let status = if let Packet::StatusResponse(res) = self.read_packet()? {
            res.status
        } else {
            return Err(Error::Err("Wrong packet".to_owned()));
        };

        let start = Instant::now();
        self.write_packet(StatusPing { ping: 42 })?;

        if let Packet::StatusPong(_) = self.read_packet()? {
        } else {
            return Err(Error::Err("Wrong packet".to_owned()));
        };

        let ping = start.elapsed();

        let val: Value = match serde_json::from_str(&status) {
            Ok(val) => val,
            Err(_) => return Err(Error::Err("Json parse error".to_owned())),
        };

        let invalid_status = || Error::Err("Invalid status".to_owned());

        let version = val.get("version").ok_or(invalid_status())?;
        let players = val.get("players").ok_or(invalid_status())?;

        // TODO: Option<> to distinguish non-modded, vs no mods?
        let mut forge_mods: std::vec::Vec<crate::server::plugin_messages::ForgeMod> = vec![];
        if let Some(modinfo) = val.get("modinfo") {
            if let Some(modinfo_type) = modinfo.get("type") {
                if modinfo_type == "FML" {
                    if let Some(modlist) = modinfo.get("modList") {
                        if let Value::Array(items) = modlist {
                            for item in items {
                                if let Value::Object(obj) = item {
                                    let modid = obj.get("modid").unwrap().as_str().unwrap().to_string();
                                    let version = obj.get("version").unwrap().as_str().unwrap().to_string();

                                    forge_mods.push(crate::server::plugin_messages::ForgeMod { modid, version });
                                }
                            }
                        }
                    }
                } else {
                    panic!("Unrecognized modinfo type in server ping response: {} in {}", modinfo_type, modinfo);
                }
            }
        }

        Ok((Status {
            version: StatusVersion {
                name: version.get("name").and_then(Value::as_str).ok_or(invalid_status())?
                          .to_owned(),
                protocol: version.get("protocol")
                                      .and_then(Value::as_i64)
                                      .ok_or(invalid_status())? as i32,
            },
            players: StatusPlayers {
                max: players.get("max")
                                 .and_then(Value::as_i64)
                                 .ok_or(invalid_status())? as i32,
                online: players.get("online")
                                    .and_then(Value::as_i64)
                                    .ok_or(invalid_status())? as i32,
                sample: Vec::new(), /* TODO */
            },
            description: format::Component::from_value(val.get("description")
                                                               .ok_or(invalid_status())?),
            favicon: val.get("favicon").and_then(Value::as_str).map(|v| v.to_owned()),
            forge_mods,
        },
            ping))
    }
}

#[derive(Debug)]
pub struct Status {
    pub version: StatusVersion,
    pub players: StatusPlayers,
    pub description: format::Component,
    pub favicon: Option<String>,
    pub forge_mods: Vec<crate::server::plugin_messages::ForgeMod>,
}

#[derive(Debug)]
pub struct StatusVersion {
    pub name: String,
    pub protocol: i32,
}

#[derive(Debug)]
pub struct StatusPlayers {
    pub max: i32,
    pub online: i32,
    pub sample: Vec<StatusPlayer>,
}

#[derive(Debug)]
pub struct StatusPlayer {
    name: String,
    id: String,
}

impl Read for Conn {
    fn read(&mut self, buf: &mut [u8]) -> io::Result<usize> {
        match self.cipher.as_mut() {
            Option::None => self.stream.read(buf),
            Option::Some(cipher) => {
                let ret = self.stream.read(buf)?;
                cipher.decrypt(&mut buf[..ret]);

                Ok(ret)
            }
        }
    }
}

impl Write for Conn {
    fn write(&mut self, buf: &[u8]) -> io::Result<usize> {
        match self.cipher.as_mut() {
            Option::None => self.stream.write(buf),
            Option::Some(cipher) => {
                // TODO: avoid copying, but trait requires non-mutable buf
                let mut data = vec![0; buf.len()];
                for i in 0..buf.len() {
                    data[i] = buf[i];
                }

                cipher.encrypt(&mut data);

                self.stream.write_all(&data)?;
                Ok(buf.len())
            }
        }
    }

    fn flush(&mut self) -> io::Result<()> {
        self.stream.flush()
    }
}

impl Clone for Conn {
    fn clone(&self) -> Self {
        Conn {
            stream: self.stream.try_clone().unwrap(),
            host: self.host.clone(),
            port: self.port,
            direction: self.direction,
            state: self.state,
            protocol_version: self.protocol_version,
            cipher: Option::None,
            compression_threshold: self.compression_threshold,
            compression_read: Option::None,
            compression_write: Option::None,
        }
    }
}

pub trait PacketType {
    fn packet_id(&self, protocol_version: i32) -> i32;

    fn write<W: io::Write>(self, buf: &mut W) -> Result<(), Error>;
}<|MERGE_RESOLUTION|>--- conflicted
+++ resolved
@@ -983,10 +983,6 @@
             Direction::Serverbound => Direction::Clientbound,
         };
 
-<<<<<<< HEAD
-        println!("about to parse id={:x}, dir={:?} state={:?}", id, dir, self.state);
-        std::fs::File::create("/tmp/p")?.write_all(buf.get_ref())?;
-=======
         let network_debug = unsafe { NETWORK_DEBUG };
 
         if network_debug {
@@ -994,9 +990,7 @@
             std::fs::File::create("last-packet")?.write_all(buf.get_ref())?;
         }
 
->>>>>>> 4520f6bd
         let packet = packet::packet_by_id(self.protocol_version, self.state, dir, id, &mut buf)?;
-        println!("packet = {:?}", packet);
 
         if network_debug {
             println!("packet = {:?}", packet);
