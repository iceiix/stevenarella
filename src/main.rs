--- conflicted
+++ resolved
@@ -388,7 +388,6 @@
             .unwrap()
             .tick(&mut ui_container, &game.renderer, delta, width as f64);
         ui_container.tick(&mut game.renderer, delta, width as f64, height as f64);
-<<<<<<< HEAD
         game.renderer.tick(
             &mut game.server.world,
             delta,
@@ -397,9 +396,6 @@
             physical_width,
             physical_height,
         );
-=======
-        game.renderer.tick(&mut game.server.world, delta, width, height, physical_width, physical_height);
->>>>>>> b26500e1
 
         if fps_cap > 0 && !vsync {
             let frame_time = now.elapsed();
