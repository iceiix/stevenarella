// Copyright 2016 Matthew Collins
//
// Licensed under the Apache License, Version 2.0 (the "License");
// you may not use this file except in compliance with the License.
// You may obtain a copy of the License at
//
//     http://www.apache.org/licenses/LICENSE-2.0
//
// Unless required by applicable law or agreed to in writing, software
// distributed under the License is distributed on an "AS IS" BASIS,
// WITHOUT WARRANTIES OR CONDITIONS OF ANY KIND, either express or implied.
// See the License for the specific language governing permissions and
// limitations under the License.

#![recursion_limit="300"]

use std::time::{Instant, Duration};
use log::{info, warn, error};
extern crate steven_shared as shared;

use structopt::StructOpt;

extern crate steven_protocol;

pub mod ecs;
use steven_protocol::protocol as protocol;
use steven_protocol::format as format;
use steven_protocol::nbt as nbt;
pub mod gl;
use steven_protocol::types as types;
pub mod resources;
pub mod render;
pub mod ui;
pub mod screen;
pub mod settings;
pub mod console;
pub mod server;
pub mod world;
pub mod chunk_builder;
pub mod auth;
pub mod model;
pub mod entity;

use cfg_if::cfg_if;
use std::sync::{Arc, RwLock, Mutex};
use std::rc::Rc;
use std::marker::PhantomData;
use std::thread;
use std::sync::mpsc;
use crate::protocol::mojang;
use glutin;

const CL_BRAND: console::CVar<String> = console::CVar {
    ty: PhantomData,
    name: "cl_brand",
    description: "cl_brand has the value of the clients current 'brand'. e.g. \"Steven\" or \
                  \"Vanilla\"",
    mutable: false,
    serializable: false,
    default: &|| "Steven".to_owned(),
};

pub struct Game {
    renderer: render::Renderer,
    screen_sys: screen::ScreenSystem,
    resource_manager: Arc<RwLock<resources::Manager>>,
    console: Arc<Mutex<console::Console>>,
    vars: Rc<console::Vars>,
    should_close: bool,

    server: server::Server,
    focused: bool,
    chunk_builder: chunk_builder::ChunkBuilder,

    connect_reply: Option<mpsc::Receiver<Result<server::Server, protocol::Error>>>,

    dpi_factor: f64,
    last_mouse_x: f64,
    last_mouse_y: f64,
    last_mouse_xrel: f64,
    last_mouse_yrel: f64,
    is_ctrl_pressed: bool,
    is_logo_pressed: bool,
    is_fullscreen: bool,
    default_protocol_version: i32,
}

impl Game {
    pub fn connect_to(&mut self, address: &str) {
        let (protocol_version, forge_mods) = match protocol::Conn::new(&address, self.default_protocol_version)
            .and_then(|conn| conn.do_status()) {
                Ok(res) => {
                    info!("Detected server protocol version {}", res.0.version.protocol);
                    (res.0.version.protocol, res.0.forge_mods)
                },
                Err(err) => {
                    warn!("Error pinging server {} to get protocol version: {:?}, defaulting to {}", address, err, self.default_protocol_version);
                    (self.default_protocol_version, vec![])
                },
            };

        let (tx, rx) = mpsc::channel();
        self.connect_reply = Some(rx);
        let address = address.to_owned();
        let resources = self.resource_manager.clone();
        let profile = mojang::Profile {
            username: self.vars.get(auth::CL_USERNAME).clone(),
            id: self.vars.get(auth::CL_UUID).clone(),
            access_token: self.vars.get(auth::AUTH_TOKEN).clone(),
        };
        thread::spawn(move || {
            tx.send(server::Server::connect(resources, profile, &address, protocol_version, forge_mods)).unwrap();
        });
    }

    pub fn tick(&mut self, delta: f64) {
        if !self.server.is_connected() {
            self.renderer.camera.yaw += 0.005 * delta;
            if self.renderer.camera.yaw > ::std::f64::consts::PI * 2.0 {
                self.renderer.camera.yaw = 0.0;
            }
        }

        if let Some(disconnect_reason) = self.server.disconnect_reason.take() {
            self.screen_sys.replace_screen(Box::new(screen::ServerList::new(
                Some(disconnect_reason)
            )));
        }
        if !self.server.is_connected() {
            self.focused = false;
        }

        let mut clear_reply = false;
        if let Some(ref recv) = self.connect_reply {
            if let Ok(server) = recv.try_recv() {
                clear_reply = true;
                match server {
                    Ok(val) => {
                        self.screen_sys.pop_screen();
                        self.focused = true;
                        self.server.remove(&mut self.renderer);
                        self.server = val;
                    },
                    Err(err) => {
                        let msg = match err {
                            protocol::Error::Disconnect(val) => val,
                            err => {
                                let mut msg = format::TextComponent::new(&format!("{}", err));
                                msg.modifier.color = Some(format::Color::Red);
                                format::Component::Text(msg)
                            },
                        };
                        self.screen_sys.replace_screen(Box::new(screen::ServerList::new(
                            Some(msg)
                        )));
                    }
                }
            }
        }
        if clear_reply {
            self.connect_reply = None;
        }
    }
}

#[derive(StructOpt, Debug)]
#[structopt(name = "Stevenarella")]
struct Opt {
    /// Server to connect to
    #[structopt(short = "s", long = "server")]
    server: Option<String>,

    /// Username for offline servers
    #[structopt(short = "u", long = "username")]
    username: Option<String>,

    /// Log decoded packets received from network
    #[structopt(short = "n", long = "network-debug")]
    network_debug: bool,

    /// Protocol version to use in the autodetection ping
    #[structopt(short = "p", long = "default-protocol-version")]
    default_protocol_version: Option<String>,
}

cfg_if! {
    if #[cfg(target_arch = "wasm32")] {
        extern crate console_error_panic_hook;
        pub use console_error_panic_hook::set_once as set_panic_hook;
    } else {
        #[inline]
        pub fn set_panic_hook() {}
    }
}

cfg_if! {
    if #[cfg(target_os = "unknown")] {
        use wasm_bindgen::prelude::*;

        #[wasm_bindgen]
        pub fn main() { main2(); }
    } else {
        #[inline]
        pub fn main() { main2(); }
    }
}

fn main2() {
    let opt = Opt::from_args();

    set_panic_hook();
    std::env::set_var("RUST_BACKTRACE", "1");

    let con = Arc::new(Mutex::new(console::Console::new()));
    let proxy = console::ConsoleProxy::new(con.clone());

    log::set_boxed_logger(Box::new(proxy)).unwrap();
    log::set_max_level(log::LevelFilter::Trace);

    info!("Starting steven");

    let (vars, vsync) = {
        let mut vars = console::Vars::new();
        vars.register(CL_BRAND);
        auth::register_vars(&mut vars);
        settings::register_vars(&mut vars);
        vars.load_config();
        vars.save_config();
        let vsync = *vars.get(settings::R_VSYNC);
        (Rc::new(vars), vsync)
    };

    let (res, mut resui) = resources::Manager::new();
    let resource_manager = Arc::new(RwLock::new(res));

    let events_loop = glutin::event_loop::EventLoop::new();
    let window_builder = glutin::window::WindowBuilder::new()
        .with_title("Stevenarella")
        .with_inner_size(glutin::dpi::LogicalSize::new(854.0, 480.0));
    let window = glutin::ContextBuilder::new()
        .with_stencil_buffer(0)
        .with_depth_buffer(24)
        .with_gl(glutin::GlRequest::GlThenGles{opengl_version: (3, 2), opengles_version: (2, 0)})
        .with_gl_profile(glutin::GlProfile::Core)
        .with_vsync(vsync)
        .build_windowed(window_builder, &events_loop)
        .expect("Could not create glutin window.");

    let mut window = unsafe {
        window.make_current().expect("Could not set current context.")
    };

    gl::init(&window);

    let renderer = render::Renderer::new(resource_manager.clone());
    let mut ui_container = ui::Container::new();

    let mut last_frame = Instant::now();
    let frame_time = 1e9f64 / 60.0;

    let mut screen_sys = screen::ScreenSystem::new();
    if opt.server.is_none() {
        #[cfg(not(target_arch = "wasm32"))]
        {
            screen_sys.add_screen(Box::new(screen::Login::new(vars.clone())));
        }

        #[cfg(target_arch = "wasm32")]
        {
            screen_sys.add_screen(Box::new(screen::ServerList::new(None)));
        }
    }

    if let Some(username) = opt.username{
        vars.set(auth::CL_USERNAME, username);
    }

    let textures = renderer.get_textures();
    let dpi_factor = window.window().scale_factor();
    let default_protocol_version = protocol::versions::protocol_name_to_protocol_version(
        opt.default_protocol_version.unwrap_or("".to_string()));
    let mut game = Game {
        server: server::Server::dummy_server(resource_manager.clone()),
        focused: false,
        renderer,
        screen_sys,
        resource_manager: resource_manager.clone(),
        console: con,
        vars,
        should_close: false,
        chunk_builder: chunk_builder::ChunkBuilder::new(resource_manager, textures),
        connect_reply: None,
        dpi_factor,
        last_mouse_x: 0.0,
        last_mouse_y: 0.0,
        last_mouse_xrel: 0.0,
        last_mouse_yrel: 0.0,
        is_ctrl_pressed: false,
        is_logo_pressed: false,
        is_fullscreen: false,
        default_protocol_version,
    };
    game.renderer.camera.pos = cgmath::Point3::new(0.5, 13.2, 0.5);

    if opt.network_debug {
        protocol::enable_network_debug();
    }

    if opt.server.is_some() {
        game.connect_to(&opt.server.unwrap());
    }

    let mut last_resource_version = 0;
    events_loop.run(move |event, _event_loop, control_flow| {
        *control_flow = glutin::event_loop::ControlFlow::Poll;

        if !handle_window_event(&mut window, &mut game, &mut ui_container, event) {
            return;
        }

        let now = Instant::now();
        let diff = now.duration_since(last_frame);
        last_frame = now;
        let delta = (diff.subsec_nanos() as f64) / frame_time;
<<<<<<< HEAD
        let (width, height) = window.window().inner_size().into();
        let (physical_width, physical_height) = window.window().inner_size().to_physical(game.dpi_factor).into();
=======
        let physical_size = window.window().inner_size();
        let (physical_width, physical_height) = physical_size.into();
        let (width, height) = physical_size.to_logical::<f64>(game.dpi_factor).into();

>>>>>>> 0dd21a0a
        let version = {
            let try_res = game.resource_manager.try_write();
            if try_res.is_ok() {
                let mut res = try_res.unwrap();
                res.tick(&mut resui, &mut ui_container, delta);
                res.version()
            } else {
                // TODO: why does game.resource_manager.write() sometimes deadlock?
                //warn!("Failed to obtain mutable reference to resource manager!");
                last_resource_version
            }
        };
        last_resource_version = version;

        let vsync_changed = *game.vars.get(settings::R_VSYNC);
        if vsync != vsync_changed {
            error!("Changing vsync currently requires restarting");
            game.should_close = true;
            // TODO: after https://github.com/tomaka/glutin/issues/693 Allow changing vsync on a Window
            //vsync = vsync_changed;
        }
        let fps_cap = *game.vars.get(settings::R_MAX_FPS);

        game.tick(delta);
        game.server.tick(&mut game.renderer, delta);

        // Check if window is valid, it might be minimized
        if physical_width == 0 || physical_height == 0 {
            return;
        }

        game.renderer.update_camera(physical_width, physical_height);
        game.server.world.compute_render_list(&mut game.renderer);
        game.chunk_builder.tick(&mut game.server.world, &mut game.renderer, version);

        game.screen_sys.tick(delta, &mut game.renderer, &mut ui_container);
        game.console
            .lock()
            .unwrap()
            .tick(&mut ui_container, &game.renderer, delta, width as f64);
        ui_container.tick(&mut game.renderer, delta, width as f64, height as f64);
        game.renderer.tick(&mut game.server.world, delta, width, height, physical_width, physical_height);

        if fps_cap > 0 && !vsync {
            let frame_time = now.elapsed();
            let sleep_interval = Duration::from_millis(1000 / fps_cap as u64);
            if frame_time < sleep_interval {
                thread::sleep(sleep_interval - frame_time);
            }
        }
        window.swap_buffers().expect("Failed to swap GL buffers");

        if game.should_close {
            *control_flow = glutin::event_loop::ControlFlow::Exit;
        }
    });
}

fn handle_window_event<T>(window: &mut glutin::WindowedContext<glutin::PossiblyCurrent>,
                       game: &mut Game,
                       ui_container: &mut ui::Container,
                       event: glutin::event::Event<T>) -> bool {
    use glutin::event::*;
    match event {
        Event::MainEventsCleared => return true,
        Event::DeviceEvent{event, ..} => match event {
            DeviceEvent::ModifiersChanged(modifiers_state) => {
                game.is_ctrl_pressed = modifiers_state.ctrl();
                game.is_logo_pressed = modifiers_state.logo();
            },

            DeviceEvent::MouseMotion{delta:(xrel, yrel)} => {
                let (rx, ry) =
                    if xrel > 1000.0 || yrel > 1000.0 {
                        // Heuristic for if we were passed an absolute value instead of relative
                        // Workaround https://github.com/tomaka/glutin/issues/1084 MouseMotion event returns absolute instead of relative values, when running Linux in a VM
                        // Note SDL2 had a hint to handle this scenario:
                        // sdl2::hint::set_with_priority("SDL_MOUSE_RELATIVE_MODE_WARP", "1", &sdl2::hint::Hint::Override);
                        let s = 8000.0 + 0.01;
                        ((xrel - game.last_mouse_xrel) / s, (yrel - game.last_mouse_yrel) / s)
                    } else {
                        let s = 2000.0 + 0.01;
                        (xrel / s, yrel / s)
                    };

                game.last_mouse_xrel = xrel;
                game.last_mouse_yrel = yrel;

                use std::f64::consts::PI;

                if game.focused {
                    window.window().set_cursor_grab(true).unwrap();
                    window.window().set_cursor_visible(false);
                    if let Some(player) = game.server.player {
                        let rotation = game.server.entities.get_component_mut(player, game.server.rotation).unwrap();
                        rotation.yaw -= rx;
                        rotation.pitch -= ry;
                        if rotation.pitch < (PI/2.0) + 0.01 {
                            rotation.pitch = (PI/2.0) + 0.01;
                        }
                        if rotation.pitch > (PI/2.0)*3.0 - 0.01 {
                            rotation.pitch = (PI/2.0)*3.0 - 0.01;
                        }
                    }
                } else {
                    window.window().set_cursor_grab(false).unwrap();
                    window.window().set_cursor_visible(true);
                }
            },

            _ => ()
        },

        Event::WindowEvent{event, ..} => match event {
            WindowEvent::CloseRequested => game.should_close = true,
            WindowEvent::Resized(physical_size) => {
                window.resize(physical_size);
            },
            WindowEvent::ScaleFactorChanged{scale_factor, ..} => {
                game.dpi_factor = scale_factor;
            }

            WindowEvent::ReceivedCharacter(codepoint) => {
                if !game.focused {
                    ui_container.key_type(game, codepoint);
                }
            },

            WindowEvent::MouseInput{state, button, ..} => {
                match (state, button) {
                    (ElementState::Released, MouseButton::Left) => {
                        let (width, height) = window.window().inner_size().to_logical::<f64>(game.dpi_factor).into();

                        if game.server.is_connected() && !game.focused && !game.screen_sys.is_current_closable() {
                            game.focused = true;
                            window.window().set_cursor_grab(true).unwrap();
                            window.window().set_cursor_visible(false);
                        } else {
                            if !game.focused {
                                window.window().set_cursor_grab(false).unwrap();
                                window.window().set_cursor_visible(true);
                                ui_container.click_at(game, game.last_mouse_x, game.last_mouse_y, width, height);
                            }
                        }
                    },
                    (ElementState::Pressed, MouseButton::Right) => {
                        if game.focused {
                            game.server.on_right_click(&mut game.renderer);
                        }
                    },
                    (_, _) => ()
                }
            },
            WindowEvent::CursorMoved{position, ..} => {
                let (x, y) = position.into();
                game.last_mouse_x = x;
                game.last_mouse_y = y;

                if !game.focused {
                    let (width, height) = window.window().inner_size().to_logical::<f64>(game.dpi_factor).into();
                    ui_container.hover_at(game, x, y, width, height);
                }
            },
            WindowEvent::MouseWheel{delta, ..} => {
                // TODO: line vs pixel delta? does pixel scrolling (e.g. touchpad) need scaling?
                match delta {
                    MouseScrollDelta::LineDelta(x, y) => {
                        game.screen_sys.on_scroll(x.into(), y.into());
                    },
                    MouseScrollDelta::PixelDelta(position) => {
                        let (x, y) = position.into();
                        game.screen_sys.on_scroll(x, y);
                    },
                }
            },
            WindowEvent::KeyboardInput{input, ..} => {
                match (input.state, input.virtual_keycode) {
                    (ElementState::Released, Some(VirtualKeyCode::Escape)) => {
                        if game.focused {
                            window.window().set_cursor_grab(false).unwrap();
                            window.window().set_cursor_visible(true);
                            game.focused = false;
                            game.screen_sys.replace_screen(Box::new(screen::SettingsMenu::new(game.vars.clone(), true)));
                        } else if game.screen_sys.is_current_closable() {
                            window.window().set_cursor_grab(true).unwrap();
                            window.window().set_cursor_visible(false);
                            game.focused = true;
                            game.screen_sys.pop_screen();
                        }
                    }
                    (ElementState::Pressed, Some(VirtualKeyCode::Grave)) => {
                        game.console.lock().unwrap().toggle();
                    },
                    (ElementState::Pressed, Some(VirtualKeyCode::F11)) => {
                        if !game.is_fullscreen {
                            // TODO: support options for exclusive and simple fullscreen
                            // see https://docs.rs/glutin/0.22.0-alpha5/glutin/window/struct.Window.html#method.set_fullscreen
                            window.window().set_fullscreen(Some(glutin::window::Fullscreen::Borderless(window.window().current_monitor())));
                        } else {
                            window.window().set_fullscreen(None);
                        }

                        game.is_fullscreen = !game.is_fullscreen;
                    },
                    (ElementState::Pressed, Some(key)) => {
                        if game.focused {
                            if let Some(steven_key) = settings::Stevenkey::get_by_keycode(key, &game.vars) {
                                game.server.key_press(true, steven_key);
                            }
                        } else {
                            let ctrl_pressed = game.is_ctrl_pressed || game.is_logo_pressed;
                            ui_container.key_press(game, key, true, ctrl_pressed);
                        }
                    },
                    (ElementState::Released, Some(key)) => {
                        if game.focused {
                            if let Some(steven_key) = settings::Stevenkey::get_by_keycode(key, &game.vars) {
                                game.server.key_press(false, steven_key);
                            }
                        } else {
                            let ctrl_pressed = game.is_ctrl_pressed;
                            ui_container.key_press(game, key, false, ctrl_pressed);
                        }
                    },
                    (_, None) => ()
                }
            },
            _ => ()
        },

        _ => (),
    }

    false
}<|MERGE_RESOLUTION|>--- conflicted
+++ resolved
@@ -322,15 +322,10 @@
         let diff = now.duration_since(last_frame);
         last_frame = now;
         let delta = (diff.subsec_nanos() as f64) / frame_time;
-<<<<<<< HEAD
-        let (width, height) = window.window().inner_size().into();
-        let (physical_width, physical_height) = window.window().inner_size().to_physical(game.dpi_factor).into();
-=======
         let physical_size = window.window().inner_size();
         let (physical_width, physical_height) = physical_size.into();
         let (width, height) = physical_size.to_logical::<f64>(game.dpi_factor).into();
 
->>>>>>> 0dd21a0a
         let version = {
             let try_res = game.resource_manager.try_write();
             if try_res.is_ok() {
