// Copyright 2015 Matthew Collins
//
// Licensed under the Apache License, Version 2.0 (the "License");
// you may not use this file except in compliance with the License.
// You may obtain a copy of the License at
//
//     http://www.apache.org/licenses/LICENSE-2.0
//
// Unless required by applicable law or agreed to in writing, software
// distributed under the License is distributed on an "AS IS" BASIS,
// WITHOUT WARRANTIES OR CONDITIONS OF ANY KIND, either express or implied.
// See the License for the specific language governing permissions and
// limitations under the License.

pub use steven_blocks as block;
use steven_protocol::protocol::LenPrefixed;
use steven_protocol::protocol::Serializable;
use steven_protocol::protocol::VarInt;
use steven_protocol::types::bit;

use crate::chunk_builder;
use crate::ecs;
use crate::entity::block_entity;
use crate::format;
use crate::protocol;
use crate::render;
use crate::shared::{Direction, Position};
use crate::types::hash::FNVHash;
use crate::types::nibble;
use byteorder::ReadBytesExt;
use cgmath::prelude::*;
use flate2::read::ZlibDecoder;
use log::info;
use std::cmp::Ordering;
use std::collections::hash_map::Entry;
use std::collections::HashMap;
use std::collections::VecDeque;
use std::convert::TryInto;
use std::hash::BuildHasherDefault;
use std::io::Cursor;
use std::io::Read;

pub mod biome;
mod storage;

#[derive(Default)]
pub struct World {
    chunks: HashMap<CPos, Chunk, BuildHasherDefault<FNVHash>>,
    min_y: i32,
    height: i32,

    render_list: Vec<(i32, i32, i32)>,

    light_updates: VecDeque<LightUpdate>,

    block_entity_actions: VecDeque<BlockEntityAction>,

    protocol_version: i32,
    pub modded_block_ids: HashMap<usize, String>,
    pub id_map: block::VanillaIDMap,
}

#[derive(Clone, Debug)]
pub enum BlockEntityAction {
    Create(Position),
    Remove(Position),
    UpdateSignText(
        Box<(
            Position,
            format::Component,
            format::Component,
            format::Component,
            format::Component,
        )>,
    ),
}

#[derive(Clone, Copy, PartialEq, Eq)]
pub enum LightType {
    Block,
    Sky,
}

impl LightType {
    fn get_light(self, world: &World, pos: Position) -> u8 {
        match self {
            LightType::Block => world.get_block_light(pos),
            LightType::Sky => world.get_sky_light(pos),
        }
    }
    fn set_light(self, world: &mut World, pos: Position, light: u8) {
        match self {
            LightType::Block => world.set_block_light(pos, light),
            LightType::Sky => world.set_sky_light(pos, light),
        }
    }
}

struct LightUpdate {
    ty: LightType,
    pos: Position,
}

impl World {
    pub fn new(protocol_version: i32) -> World {
        let id_map = block::VanillaIDMap::new(protocol_version);
        World {
            protocol_version,
            id_map,
            height: 256,
            ..Default::default()
        }
    }

    pub fn is_chunk_loaded(&self, x: i32, z: i32) -> bool {
        self.chunks.contains_key(&CPos(x, z))
    }

    pub fn set_block(&mut self, pos: Position, b: block::Block) {
        if self.set_block_raw(pos, b) {
            self.update_block(pos);
        }
    }

    fn set_block_raw(&mut self, pos: Position, b: block::Block) -> bool {
        let cpos = CPos(pos.x >> 4, pos.z >> 4);
        let chunk = self.chunks.entry(cpos).or_insert_with(|| Chunk::new(cpos));
        if chunk.set_block(pos.x & 0xF, pos.y, pos.z & 0xF, b) {
            if chunk.block_entities.contains_key(&pos) {
                self.block_entity_actions
                    .push_back(BlockEntityAction::Remove(pos));
            }
            if block_entity::BlockEntityType::get_block_entity(b).is_some() {
                self.block_entity_actions
                    .push_back(BlockEntityAction::Create(pos));
            }
            true
        } else {
            false
        }
    }

    pub fn update_block(&mut self, pos: Position) {
        for yy in -1..2 {
            for zz in -1..2 {
                for xx in -1..2 {
                    let bp = pos + (xx, yy, zz);
                    let current = self.get_block(bp);
                    let new = current.update_state(self, bp);
                    if current != new {
                        self.set_block_raw(bp, new);
                    }
                    self.set_dirty(bp.x >> 4, bp.y >> 4, bp.z >> 4);
                    self.update_light(bp, LightType::Block);
                    self.update_light(bp, LightType::Sky);
                }
            }
        }
    }

    fn update_range(&mut self, x1: i32, y1: i32, z1: i32, x2: i32, y2: i32, z2: i32) {
        for by in y1..y2 {
            for bz in z1..z2 {
                for bx in x1..x2 {
                    let bp = Position::new(bx, by, bz);
                    let current = self.get_block(bp);
                    let new = current.update_state(self, bp);
                    let sky_light = self.get_sky_light(bp);
                    let block_light = self.get_block_light(bp);
                    if current != new {
                        self.set_block_raw(bp, new);
                        // Restore old lighting
                        self.set_sky_light(bp, sky_light);
                        self.set_block_light(bp, block_light);
                    }
                }
            }
        }
    }

    pub fn get_block(&self, pos: Position) -> block::Block {
        match self.chunks.get(&CPos(pos.x >> 4, pos.z >> 4)) {
            Some(chunk) => chunk.get_block(pos.x & 0xF, pos.y, pos.z & 0xF),
            None => block::Missing {},
        }
    }

    fn set_block_light(&mut self, pos: Position, light: u8) {
        let cpos = CPos(pos.x >> 4, pos.z >> 4);
        let chunk = self.chunks.entry(cpos).or_insert_with(|| Chunk::new(cpos));
        chunk.set_block_light(pos.x & 0xF, pos.y, pos.z & 0xF, light);
    }

    pub fn get_block_light(&self, pos: Position) -> u8 {
        match self.chunks.get(&CPos(pos.x >> 4, pos.z >> 4)) {
            Some(chunk) => chunk.get_block_light(pos.x & 0xF, pos.y, pos.z & 0xF),
            None => 0,
        }
    }

    fn set_sky_light(&mut self, pos: Position, light: u8) {
        let cpos = CPos(pos.x >> 4, pos.z >> 4);
        let chunk = self.chunks.entry(cpos).or_insert_with(|| Chunk::new(cpos));
        chunk.set_sky_light(pos.x & 0xF, pos.y, pos.z & 0xF, light);
    }

    pub fn get_sky_light(&self, pos: Position) -> u8 {
        match self.chunks.get(&CPos(pos.x >> 4, pos.z >> 4)) {
            Some(chunk) => chunk.get_sky_light(pos.x & 0xF, pos.y, pos.z & 0xF),
            None => 15,
        }
    }

    fn update_light(&mut self, pos: Position, ty: LightType) {
        self.light_updates.push_back(LightUpdate { ty, pos });
    }

    pub fn add_block_entity_action(&mut self, action: BlockEntityAction) {
        self.block_entity_actions.push_back(action);
    }

    #[allow(clippy::verbose_bit_mask)] // "llvm generates better code" for updates_performed & 0xFFF "on x86"
    pub fn tick(&mut self, m: &mut ecs::Manager) {
        use instant::Instant;
        let start = Instant::now();
        let mut updates_performed = 0;
        while !self.light_updates.is_empty() {
            updates_performed += 1;
            self.do_light_update();
            if (updates_performed & 0xFFF == 0) && start.elapsed().subsec_nanos() >= 5000000 {
                // 5 ms for light updates
                break;
            }
        }

        let sign_info: ecs::Key<block_entity::sign::SignInfo> = m.get_key();

        while let Some(action) = self.block_entity_actions.pop_front() {
            match action {
                BlockEntityAction::Remove(pos) => {
                    if let Some(chunk) = self.chunks.get_mut(&CPos(pos.x >> 4, pos.z >> 4)) {
                        if let Some(entity) = chunk.block_entities.remove(&pos) {
                            m.remove_entity(entity);
                        }
                    }
                }
                BlockEntityAction::Create(pos) => {
                    if let Some(chunk) = self.chunks.get_mut(&CPos(pos.x >> 4, pos.z >> 4)) {
                        // Remove existing entity
                        if let Some(entity) = chunk.block_entities.remove(&pos) {
                            m.remove_entity(entity);
                        }
                        let block = chunk.get_block(pos.x & 0xF, pos.y, pos.z & 0xF);
                        if let Some(entity_type) =
                            block_entity::BlockEntityType::get_block_entity(block)
                        {
                            let entity = entity_type.create_entity(m, pos);
                            chunk.block_entities.insert(pos, entity);
                        }
                    }
                }
                BlockEntityAction::UpdateSignText(bx) => {
                    let (pos, line1, line2, line3, line4) = *bx;
                    if let Some(chunk) = self.chunks.get(&CPos(pos.x >> 4, pos.z >> 4)) {
                        if let Some(entity) = chunk.block_entities.get(&pos) {
                            if let Some(sign) = m.get_component_mut(*entity, sign_info) {
                                sign.lines = [line1, line2, line3, line4];
                                sign.dirty = true;
                            }
                        }
                    }
                }
            }
        }
    }

    fn do_light_update(&mut self) {
        use std::cmp;
        if let Some(update) = self.light_updates.pop_front() {
            if update.pos.y < 0
                || update.pos.y > 255
                || !self.is_chunk_loaded(update.pos.x >> 4, update.pos.z >> 4)
            {
                return;
            }

            let block = self.get_block(update.pos).get_material();
            // Find the brightest source of light nearby
            let mut best = update.ty.get_light(self, update.pos);
            let old = best;
            for dir in Direction::all() {
                let light = update.ty.get_light(self, update.pos.shift(dir));
                if light > best {
                    best = light;
                }
            }
            best = best.saturating_sub(cmp::max(1, block.absorbed_light));
            // If the light from the block itself is brighter than the light passing through
            // it use that.
            if update.ty == LightType::Block && block.emitted_light != 0 {
                best = cmp::max(best, block.emitted_light);
            }
            // Sky light doesn't decrease when going down at full brightness
            if update.ty == LightType::Sky
                && block.absorbed_light == 0
                && update.ty.get_light(self, update.pos.shift(Direction::Up)) == 15
            {
                best = 15;
            }

            // Nothing to do, we are already at the right value
            if best == old {
                return;
            }
            // Use our new light value
            update.ty.set_light(self, update.pos, best);
            // Flag surrounding chunks as dirty
            for yy in -1..2 {
                for zz in -1..2 {
                    for xx in -1..2 {
                        let bp = update.pos + (xx, yy, zz);
                        self.set_dirty(bp.x >> 4, bp.y >> 4, bp.z >> 4);
                    }
                }
            }

            // Update surrounding blocks
            for dir in Direction::all() {
                self.update_light(update.pos.shift(dir), update.ty);
            }
        }
    }

    pub fn copy_cloud_heightmap(&mut self, data: &mut [u8]) -> bool {
        let mut dirty = false;
        for c in self.chunks.values_mut() {
            if c.heightmap_dirty {
                dirty = true;
                c.heightmap_dirty = false;
                for xx in 0..16 {
                    for zz in 0..16 {
                        data[(((c.position.0 << 4) as usize + xx) & 0x1FF)
                            + ((((c.position.1 << 4) as usize + zz) & 0x1FF) << 9)] =
                            c.heightmap[(zz << 4) | xx];
                    }
                }
            }
        }
        dirty
    }

    pub fn compute_render_list(&mut self, renderer: &mut render::Renderer) {
        self.render_list.clear();

        let mut valid_dirs = [false; 6];
        for dir in Direction::all() {
            let (ox, oy, oz) = dir.get_offset();
            let dir_vec = cgmath::Vector3::new(ox as f32, oy as f32, oz as f32);
            valid_dirs[dir.index()] = renderer.view_vector.dot(dir_vec) > -0.9;
        }

        let start = (
            ((renderer.camera.pos.x as i32) >> 4),
            ((renderer.camera.pos.y as i32) >> 4),
            ((renderer.camera.pos.z as i32) >> 4),
        );

        let mut process_queue = VecDeque::with_capacity(self.chunks.len() * 16);
        process_queue.push_front((Direction::Invalid, start));

        while let Some((from, pos)) = process_queue.pop_front() {
            let (exists, cull) = if let Some((sec, rendered_on)) =
                self.get_render_section_mut(pos.0, pos.1, pos.2)
            {
                if *rendered_on == renderer.frame_id {
                    continue;
                }
                *rendered_on = renderer.frame_id;

                let min = cgmath::Point3::new(
                    pos.0 as f32 * 16.0,
                    -pos.1 as f32 * 16.0,
                    pos.2 as f32 * 16.0,
                );
                let bounds =
                    collision::Aabb3::new(min, min + cgmath::Vector3::new(16.0, -16.0, 16.0));
                if renderer.frustum.contains(&bounds) == collision::Relation::Out
                    && from != Direction::Invalid
                {
                    continue;
                }
                (
                    sec.is_some(),
                    sec.map_or(chunk_builder::CullInfo::all_vis(), |v| v.cull_info),
                )
            } else {
                continue;
            };

            if exists {
                self.render_list.push(pos);
            }

            for dir in Direction::all() {
                let (ox, oy, oz) = dir.get_offset();
                let opos = (pos.0 + ox, pos.1 + oy, pos.2 + oz);
                if let Some((_, rendered_on)) = self.get_render_section_mut(opos.0, opos.1, opos.2)
                {
                    if *rendered_on == renderer.frame_id {
                        continue;
                    }
                    if from == Direction::Invalid
                        || (valid_dirs[dir.index()] && cull.is_visible(from, dir))
                    {
                        process_queue.push_back((dir.opposite(), opos));
                    }
                }
            }
        }
    }

    pub fn get_render_list(&self) -> Vec<((i32, i32, i32), &render::ChunkBuffer)> {
        self.render_list
            .iter()
            .map(|v| {
                let chunk = self.chunks.get(&CPos(v.0, v.2)).unwrap();
                let sec = chunk.sections.get(&v.1).unwrap();
                (*v, &sec.render_buffer)
            })
            .collect()
    }

    pub fn get_section_mut(&mut self, x: i32, y: i32, z: i32) -> Option<&mut Section> {
        if let Some(chunk) = self.chunks.get_mut(&CPos(x, z)) {
            if let Some(sec) = chunk.sections.get_mut(&y) {
                return Some(sec);
            }
        }
        None
    }

    fn get_render_section_mut(
        &mut self,
        x: i32,
        y: i32,
        z: i32,
    ) -> Option<(Option<&mut Section>, &mut u32)> {
        if !(0..=15).contains(&y) {
            return None;
        }
        if let Some(chunk) = self.chunks.get_mut(&CPos(x, z)) {
            let rendered = &mut chunk.sections_rendered_on[y as usize];
            if let Some(sec) = chunk.sections.get_mut(&y) {
                return Some((Some(sec), rendered));
            }
            return Some((None, rendered));
        }
        None
    }

    pub fn get_dirty_chunk_sections(&mut self) -> Vec<(i32, i32, i32)> {
        let mut out = vec![];
        for chunk in self.chunks.values_mut() {
            for (y, sec) in &mut chunk.sections {
                if !sec.building && sec.dirty {
                    out.push((chunk.position.0, *y, chunk.position.1));
                }
            }
        }
        out
    }

    fn set_dirty(&mut self, x: i32, y: i32, z: i32) {
        if let Some(chunk) = self.chunks.get_mut(&CPos(x, z)) {
            if let Some(sec) = chunk.sections.get_mut(&y) {
                sec.dirty = true;
            }
        }
    }

    pub fn is_section_dirty(&self, pos: (i32, i32, i32)) -> bool {
        if let Some(chunk) = self.chunks.get(&CPos(pos.0, pos.2)) {
            if let Some(sec) = chunk.sections.get(&pos.1) {
                return sec.dirty && !sec.building;
            }
        }
        false
    }

    pub fn set_building_flag(&mut self, pos: (i32, i32, i32)) {
        if let Some(chunk) = self.chunks.get_mut(&CPos(pos.0, pos.2)) {
            if let Some(sec) = chunk.sections.get_mut(&pos.1) {
                sec.building = true;
                sec.dirty = false;
            }
        }
    }

    pub fn reset_building_flag(&mut self, pos: (i32, i32, i32)) {
        if let Some(chunk) = self.chunks.get_mut(&CPos(pos.0, pos.2)) {
            if let Some(section) = chunk.sections.get_mut(&pos.1) {
                section.building = false;
            }
        }
    }

    pub fn flag_dirty_all(&mut self) {
        for chunk in self.chunks.values_mut() {
            for sec in chunk.sections.values_mut() {
                sec.dirty = true;
            }
        }
    }

    pub fn capture_snapshot(&self, x: i32, y: i32, z: i32, w: i32, h: i32, d: i32) -> Snapshot {
        use std::cmp::{max, min};
        let mut snapshot = Snapshot {
            blocks: storage::BlockStorage::new_default((w * h * d) as usize, block::Missing {}),
            block_light: nibble::Array::new((w * h * d) as usize),
            sky_light: nibble::Array::new((w * h * d) as usize),
            biomes: vec![0; (w * d) as usize],

            x,
            y,
            z,
            w,
            _h: h,
            d,
        };
        for i in 0..(w * h * d) as usize {
            snapshot.sky_light.set(i, 0xF);
        }

        let cx1 = x >> 4;
        let cy1 = y >> 4;
        let cz1 = z >> 4;
        let cx2 = (x + w + 15) >> 4;
        let cy2 = (y + h + 15) >> 4;
        let cz2 = (z + d + 15) >> 4;

        for cx in cx1..cx2 {
            for cz in cz1..cz2 {
                let chunk = match self.chunks.get(&CPos(cx, cz)) {
                    Some(val) => val,
                    None => continue,
                };

                let x1 = min(16, max(0, x - (cx << 4)));
                let x2 = min(16, max(0, x + w - (cx << 4)));
                let z1 = min(16, max(0, z - (cz << 4)));
                let z2 = min(16, max(0, z + d - (cz << 4)));

                for cy in cy1..cy2 {
                    if !(0..=15).contains(&cy) {
                        continue;
                    }
                    let section = chunk.sections.get(&cy);
                    let y1 = min(16, max(0, y - (cy << 4)));
                    let y2 = min(16, max(0, y + h - (cy << 4)));

                    for yy in y1..y2 {
                        for zz in z1..z2 {
                            for xx in x1..x2 {
                                let ox = xx + (cx << 4);
                                let oy = yy + (cy << 4);
                                let oz = zz + (cz << 4);
                                match section.as_ref() {
                                    Some(sec) => {
                                        snapshot.set_block(ox, oy, oz, sec.get_block(xx, yy, zz));
                                        snapshot.set_block_light(
                                            ox,
                                            oy,
                                            oz,
                                            sec.get_block_light(xx, yy, zz),
                                        );
                                        snapshot.set_sky_light(
                                            ox,
                                            oy,
                                            oz,
                                            sec.get_sky_light(xx, yy, zz),
                                        );
                                    }
                                    None => {
                                        snapshot.set_block(ox, oy, oz, block::Air {});
                                    }
                                }
                            }
                        }
                    }
                }
                for zz in z1..z2 {
                    for xx in x1..x2 {
                        let ox = xx + (cx << 4);
                        let oz = zz + (cz << 4);
                        snapshot.set_biome(ox, oz, chunk.get_biome(xx, zz));
                    }
                }
            }
        }

        snapshot
    }

    pub fn unload_chunk(&mut self, x: i32, z: i32, m: &mut ecs::Manager) {
        if let Some(chunk) = self.chunks.remove(&CPos(x, z)) {
            for entity in chunk.block_entities.values() {
                m.remove_entity(*entity);
            }
        }
    }

    pub fn load_chunks18(
        &mut self,
        new: bool,
        skylight: bool,
        chunk_metas: &[crate::protocol::packet::ChunkMeta],
        data: Vec<u8>,
    ) -> Result<(), protocol::Error> {
        let mut data = std::io::Cursor::new(data);

        for chunk_meta in chunk_metas {
            let x = chunk_meta.x;
            let z = chunk_meta.z;
            let mask = chunk_meta.bitmask;

            self.load_chunk18(x, z, new, skylight, mask, &mut data)?;
        }
        Ok(())
    }

    fn dirty_chunks_by_bitmask(&mut self, x: i32, z: i32, mask: u64, num_sections: usize) {
        for i in 0..num_sections {
            if mask & (1 << i) == 0 {
                continue;
            }
            for pos in [
                (-1, 0, 0),
                (1, 0, 0),
                (0, -1, 0),
                (0, 1, 0),
                (0, 0, -1),
                (0, 0, 1),
            ]
            .iter()
            {
                self.flag_section_dirty(x + pos.0, i as i32 + pos.1, z + pos.2);
            }
            let i: i32 = i.try_into().unwrap();
            self.update_range(
                (x << 4) - 1,
                (i << 4) - 1,
                (z << 4) - 1,
                (x << 4) + 17,
                (i << 4) + 17,
                (z << 4) + 17,
            );
        }
    }

    pub fn load_chunk18(
        &mut self,
        x: i32,
        z: i32,
        new: bool,
        _skylight: bool,
        mask: u16,
        data: &mut std::io::Cursor<Vec<u8>>,
    ) -> Result<(), protocol::Error> {
        let cpos = CPos(x, z);
        {
            if new {
                self.chunks.insert(cpos, Chunk::new(cpos));
            } else if !self.chunks.contains_key(&cpos) {
                return Ok(());
            }
            let chunk = self.chunks.get_mut(&cpos).unwrap();

            for i in 0..16 {
                let fill_sky = Self::should_fill_sky(i, chunk, mask as u64);
                if let Entry::Vacant(e) = chunk.sections.entry(i) {
                    if !fill_sky || mask & (1 << i) != 0 {
                        e.insert(Section::new(fill_sky));
                    }
                }
                if mask & (1 << i) == 0 {
                    continue;
                }
                let section = chunk.sections.get_mut(&i).unwrap();
                section.dirty = true;

                for bi in 0..4096 {
                    let id = data.read_u16::<byteorder::LittleEndian>()?;
                    section.blocks.set(
                        bi,
                        self.id_map
                            .by_vanilla_id(id as usize, &self.modded_block_ids),
                    );

                    // Spawn block entities
                    let b = section.blocks.get(bi);
                    if block_entity::BlockEntityType::get_block_entity(b).is_some() {
                        let pos = Position::new(
                            (bi & 0xF) as i32,
                            (bi >> 8) as i32,
                            ((bi >> 4) & 0xF) as i32,
                        ) + (
                            chunk.position.0 << 4,
                            (i << 4) as i32,
                            chunk.position.1 << 4,
                        );
                        if chunk.block_entities.contains_key(&pos) {
                            self.block_entity_actions
                                .push_back(BlockEntityAction::Remove(pos))
                        }
                        self.block_entity_actions
                            .push_back(BlockEntityAction::Create(pos))
                    }
                }
            }

            for i in 0..16 {
                if mask & (1 << i) == 0 {
                    continue;
                }
                let section = chunk.sections.get_mut(&i).unwrap();

                data.read_exact(&mut section.block_light.data)?;
            }

            for i in 0..16 {
                if mask & (1 << i) == 0 {
                    continue;
                }
                let section = chunk.sections.get_mut(&i).unwrap();

                data.read_exact(&mut section.sky_light.data)?;
            }

            if new {
                data.read_exact(&mut chunk.biomes)?;
            }

            chunk.calculate_heightmap();
        }

        self.dirty_chunks_by_bitmask(x, z, mask.into(), 16);
        Ok(())
    }

    pub fn load_chunks17(
        &mut self,
        chunk_column_count: u16,
        data_length: i32,
        skylight: bool,
        data: &[u8],
    ) -> Result<(), protocol::Error> {
        let compressed_chunk_data = &data[0..data_length as usize];
        let metadata = &data[data_length as usize..];

        let mut zlib = ZlibDecoder::new(std::io::Cursor::new(compressed_chunk_data.to_vec()));
        let mut chunk_data = Vec::new();
        zlib.read_to_end(&mut chunk_data)?;

        let mut chunk_data = std::io::Cursor::new(chunk_data);

        // Chunk metadata
        let mut metadata = std::io::Cursor::new(metadata);
        for _i in 0..chunk_column_count {
            let x = metadata.read_i32::<byteorder::BigEndian>()?;
            let z = metadata.read_i32::<byteorder::BigEndian>()?;
            let mask = metadata.read_u16::<byteorder::BigEndian>()?;
            let mask_add = metadata.read_u16::<byteorder::BigEndian>()?;

            let new = true;

            self.load_uncompressed_chunk17(x, z, new, skylight, mask, mask_add, &mut chunk_data)?;
        }

        Ok(())
    }

    pub fn load_chunk17(
        &mut self,
        x: i32,
        z: i32,
        new: bool,
        mask: u16,
        mask_add: u16,
        compressed_data: Vec<u8>,
    ) -> Result<(), protocol::Error> {
        let mut zlib = ZlibDecoder::new(std::io::Cursor::new(compressed_data.to_vec()));
        let mut data = Vec::new();
        zlib.read_to_end(&mut data)?;

        let skylight = true;
        self.load_uncompressed_chunk17(
            x,
            z,
            new,
            skylight,
            mask,
            mask_add,
            &mut std::io::Cursor::new(data),
        )
    }

    #[allow(clippy::needless_range_loop)]
    fn load_uncompressed_chunk17(
        &mut self,
        x: i32,
        z: i32,
        new: bool,
        skylight: bool,
        mask: u16,
        mask_add: u16,
        data: &mut std::io::Cursor<Vec<u8>>,
    ) -> Result<(), protocol::Error> {
        let cpos = CPos(x, z);
        {
            if new {
                self.chunks.insert(cpos, Chunk::new(cpos));
            } else if !self.chunks.contains_key(&cpos) {
                return Ok(());
            }
            let chunk = self.chunks.get_mut(&cpos).unwrap();

            // Block type array - whole byte per block
            let mut block_types = [[0u8; 4096]; 16];
            for i in 0..16 {
                let fill_sky = Self::should_fill_sky(i, chunk, mask as u64);
                if let Entry::Vacant(e) = chunk.sections.entry(i) {
                    if !fill_sky || mask & (1 << i) != 0 {
                        e.insert(Section::new(fill_sky));
                    }
                }
                if mask & (1 << i) == 0 {
                    continue;
                }
                let section = chunk.sections.get_mut(&i).unwrap();
                section.dirty = true;

                data.read_exact(&mut block_types[i as usize])?;
            }

            // Block metadata array - half byte per block
            let mut block_meta: [nibble::Array; 16] = [
                // TODO: cleanup this initialization
                nibble::Array::new(16 * 16 * 16),
                nibble::Array::new(16 * 16 * 16),
                nibble::Array::new(16 * 16 * 16),
                nibble::Array::new(16 * 16 * 16),
                nibble::Array::new(16 * 16 * 16),
                nibble::Array::new(16 * 16 * 16),
                nibble::Array::new(16 * 16 * 16),
                nibble::Array::new(16 * 16 * 16),
                nibble::Array::new(16 * 16 * 16),
                nibble::Array::new(16 * 16 * 16),
                nibble::Array::new(16 * 16 * 16),
                nibble::Array::new(16 * 16 * 16),
                nibble::Array::new(16 * 16 * 16),
                nibble::Array::new(16 * 16 * 16),
                nibble::Array::new(16 * 16 * 16),
                nibble::Array::new(16 * 16 * 16),
            ];

            for i in 0..16 {
                if mask & (1 << i) == 0 {
                    continue;
                }

                data.read_exact(&mut block_meta[i].data)?;
            }

            // Block light array - half byte per block
            for i in 0..16 {
                if mask & (1 << i) == 0 {
                    continue;
                }
                let section = chunk.sections.get_mut(&i).unwrap();

                data.read_exact(&mut section.block_light.data)?;
            }

            // Sky light array - half byte per block - only if 'skylight' is true
            if skylight {
                for i in 0..16 {
                    if mask & (1 << i) == 0 {
                        continue;
                    }
                    let section = chunk.sections.get_mut(&i).unwrap();

                    data.read_exact(&mut section.sky_light.data)?;
                }
            }

            // Add array - half byte per block - uses secondary bitmask
            let mut block_add: [nibble::Array; 16] = [
                // TODO: cleanup this initialization
                nibble::Array::new(16 * 16 * 16),
                nibble::Array::new(16 * 16 * 16),
                nibble::Array::new(16 * 16 * 16),
                nibble::Array::new(16 * 16 * 16),
                nibble::Array::new(16 * 16 * 16),
                nibble::Array::new(16 * 16 * 16),
                nibble::Array::new(16 * 16 * 16),
                nibble::Array::new(16 * 16 * 16),
                nibble::Array::new(16 * 16 * 16),
                nibble::Array::new(16 * 16 * 16),
                nibble::Array::new(16 * 16 * 16),
                nibble::Array::new(16 * 16 * 16),
                nibble::Array::new(16 * 16 * 16),
                nibble::Array::new(16 * 16 * 16),
                nibble::Array::new(16 * 16 * 16),
                nibble::Array::new(16 * 16 * 16),
            ];

            for i in 0..16 {
                if mask_add & (1 << i) == 0 {
                    continue;
                }
                data.read_exact(&mut block_add[i].data)?;
            }

            // Now that we have the block types, metadata, and add, combine to initialize the blocks
            for i in 0..16 {
                if mask & (1 << i) == 0 {
                    continue;
                }

                let section = chunk.sections.get_mut(&(i as i32)).unwrap();

                for bi in 0..4096 {
                    let id = ((block_add[i].get(bi) as u16) << 12)
                        | ((block_types[i][bi] as u16) << 4)
                        | (block_meta[i].get(bi) as u16);
                    section.blocks.set(
                        bi,
                        self.id_map
                            .by_vanilla_id(id as usize, &self.modded_block_ids),
                    );

                    // Spawn block entities
                    let b = section.blocks.get(bi);
                    if block_entity::BlockEntityType::get_block_entity(b).is_some() {
                        let pos = Position::new(
                            (bi & 0xF) as i32,
                            (bi >> 8) as i32,
                            ((bi >> 4) & 0xF) as i32,
                        ) + (
                            chunk.position.0 << 4,
                            (i << 4) as i32,
                            chunk.position.1 << 4,
                        );
                        if chunk.block_entities.contains_key(&pos) {
                            self.block_entity_actions
                                .push_back(BlockEntityAction::Remove(pos))
                        }
                        self.block_entity_actions
                            .push_back(BlockEntityAction::Create(pos))
                    }
                }
            }

            if new {
                data.read_exact(&mut chunk.biomes)?;
            }

            chunk.calculate_heightmap();
        }

        self.dirty_chunks_by_bitmask(x, z, mask.into(), 16);
        Ok(())
    }

    pub fn load_chunk19(
        &mut self,
        x: i32,
        z: i32,
        new: bool,
        mask: u16,
        data: Vec<u8>,
    ) -> Result<(), protocol::Error> {
        self.load_chunk19_to_118(true, x, z, new, mask.into(), 16, data)
    }

    pub fn load_chunk115(
        &mut self,
        x: i32,
        z: i32,
        new: bool,
        mask: u16,
        data: Vec<u8>,
    ) -> Result<(), protocol::Error> {
        self.load_chunk19_to_118(false, x, z, new, mask.into(), 16, data)
    }

    pub fn load_chunk117(
        &mut self,
        x: i32,
        z: i32,
        new: bool,
        mask: u64,
        data: Vec<u8>,
    ) -> Result<(), protocol::Error> {
        let num_sections = (self.height >> 4) as usize;
        self.load_chunk19_to_118(false, x, z, new, mask, num_sections, data)
    }

    pub fn load_chunk118(
        &mut self,
        x: i32,
        z: i32,
        new: bool,
        data: Vec<u8>,
    ) -> Result<(), protocol::Error> {
        let num_sections = (self.height >> 4) as usize;
        let mut mask = 0;
        for _ in 0..num_sections {
            mask = (mask << 1) | 1;
        }
        self.load_chunk19_to_118(false, x, z, new, mask, num_sections, data)
    }

    pub fn load_dimension_type(&mut self, dimension_tags: Option<crate::nbt::NamedTag>) {
        if let Some(crate::nbt::NamedTag(_, crate::nbt::Tag::Compound(tags))) = dimension_tags {
            self.load_dimension_type_tags(&tags);
        }
    }

<<<<<<< HEAD
    pub fn load_dimension_type_tags(&mut self, tags: &HashMap<String, crate::nbt::Tag>) {
        info!("Dimension type: {:?}", tags);

        if let Some(crate::nbt::Tag::Int(min_y)) = tags.get("min_y") {
            self.min_y = *min_y;
=======
            if let Some(crate::nbt::Tag::Int(min_y)) = tags.get("min_y") {
                self.min_y = *min_y;
            }

            if let Some(crate::nbt::Tag::Int(height)) = tags.get("height") {
                self.height = *height;
            }
            // TODO: More tags https://wiki.vg/Protocol#Login_.28play.29
>>>>>>> 6ad43b3c
        }
        // TODO: More tags https://wiki.vg/Protocol#Login_.28play.29
    }

    #[allow(clippy::or_fun_call)]
    fn load_chunk19_to_118(
        &mut self,
        read_biomes: bool,
        x: i32,
        z: i32,
        new: bool,
        mask: u64,
        num_sections: usize,
        data: Vec<u8>,
    ) -> Result<(), protocol::Error> {
        let mut data = Cursor::new(data);

        let cpos = CPos(x, z);
        {
            if new {
                self.chunks.insert(cpos, Chunk::new(cpos));
            } else if !self.chunks.contains_key(&cpos) {
                return Ok(());
            }
            let chunk = self.chunks.get_mut(&cpos).unwrap();

            for i1 in 0..num_sections as i32 {
                // Convert the section index to the chunk section's position,
                // including negative values.
                let i: i32 = (i1 as i32) + (self.min_y >> 4);

                // Skip this chunk section if not in the mask bitmap.
                if mask & (1 << i1) == 0 {
                    continue;
                }

                // Populate the section in this chunk if not already present.
                let fill_sky = Self::should_fill_sky(i1, chunk, mask as u64);
                let section = chunk
                    .sections
                    .entry(i)
                    .or_insert_with(|| Section::new(fill_sky));
                section.dirty = true;

                if self.protocol_version >= 451 {
                    let _block_count = data.read_u16::<byteorder::LittleEndian>()?;
                    // TODO: use block_count, "The client will keep count of the blocks as they are
                    // broken and placed, and, if the block count reaches 0, the whole chunk
                    // section is not rendered, even if it still has blocks." per https://wiki.vg/Chunk_Format#Data_structure
                }

                let palette =
                    PaletteParser::new(self.protocol_version, PaletteKind::BlockStates, &mut data)
                        .parse()?;
                SectionParser::new(
                    self.protocol_version,
                    palette,
                    &self.id_map,
                    &self.modded_block_ids,
                    &mut data,
                    section,
                )
                .parse()?;

                for bi in 0..4096 {
                    // Spawn block entities
                    let b = section.blocks.get(bi);
                    if block_entity::BlockEntityType::get_block_entity(b).is_some() {
                        let pos = Position::new(
                            (bi & 0xF) as i32,
                            (bi >> 8) as i32,
                            ((bi >> 4) & 0xF) as i32,
                        ) + (
                            chunk.position.0 << 4,
                            (i << 4) as i32,
                            chunk.position.1 << 4,
                        );
                        if chunk.block_entities.contains_key(&pos) {
                            self.block_entity_actions
                                .push_back(BlockEntityAction::Remove(pos))
                        }
                        self.block_entity_actions
                            .push_back(BlockEntityAction::Create(pos))
                    }
                }

                // Version 1.18+
                if self.protocol_version >= 757 {
                    let _palette =
                        PaletteParser::new(self.protocol_version, PaletteKind::Biomes, &mut data)
                            .parse()?;
                    let _bits = LenPrefixed::<VarInt, u64>::read_from(&mut data)?.data;
                    // TODO: Use biome data
                    // Version 1.14 - 1.17
                } else if self.protocol_version >= 451 {
                    // Skylight in update skylight packet for 1.14+
                } else {
                    data.read_exact(&mut section.block_light.data)?;
                    data.read_exact(&mut section.sky_light.data)?;
                }
            }

            if read_biomes && new {
                if self.protocol_version > 340 {
                    for i in 0..256 {
                        chunk.biomes[i] = data.read_i32::<byteorder::BigEndian>()? as u8;
                    }
                } else {
                    data.read_exact(&mut chunk.biomes)?;
                }
            }

            chunk.calculate_heightmap();
        }

        self.dirty_chunks_by_bitmask(x, z, mask, num_sections);
        let mut remaining = Vec::new();
        data.read_to_end(&mut remaining)?;

        // The rest of the chunk data might be padded out with zeros.
        // See https://bugs.mojang.com/browse/MC-131684.
        assert!(
            remaining.iter().all(|b| *b == 0),
            "Failed to read all chunk data, had {} bytes left",
            remaining.len()
        );
        Ok(())
    }

    fn flag_section_dirty(&mut self, x: i32, y: i32, z: i32) {
        if !(0..=15).contains(&y) {
            return;
        }
        let cpos = CPos(x, z);
        if let Some(chunk) = self.chunks.get_mut(&cpos) {
            if let Some(sec) = chunk.sections.get_mut(&y) {
                sec.dirty = true;
            }
        }
    }

    /// Determine if we should fill the sky in this section based on already
    /// existing chunks, and if we are expecting more chunks in the current
    /// chunk data.
    fn should_fill_sky(s_idx: i32, chunk: &Chunk, mask: u64) -> bool {
        // Check if the chunk already contains previously loaded sections
        // above this one.
        if chunk.sections.keys().any(|s_idx2| *s_idx2 > s_idx) {
            return false;
        }

        // Check if the chunk data we are currently reading is going to load
        // another section above this one.
        let above_mask = !((1 << s_idx) | ((1 << s_idx) - 1));
        (mask & above_mask) == 0
    }

    pub fn set_light_data(
        &mut self,
        x: i32,
        z: i32,
        light_type: LightType,
        masks: Vec<i64>,
        data: Vec<LenPrefixed<VarInt, u8>>,
    ) {
        let cpos = CPos(x, z);
        let chunk = self.chunks.entry(cpos).or_insert_with(|| Chunk::new(cpos));
        let mut data = data.iter();

        for (i, mask) in masks.iter().enumerate() {
            for j in 0..64 {
                if mask & (1 << j) != 0 {
                    let new_light = &data.next().unwrap().data;
                    let s_idx = i as i32 * 64 + j + self.min_y - 1;
                    let section = chunk
                        .sections
                        .entry(s_idx)
                        .or_insert_with(|| Section::new(false));
                    let current_light = match light_type {
                        LightType::Block => &mut section.block_light,
                        LightType::Sky => &mut section.sky_light,
                    };
                    current_light.data.copy_from_slice(new_light);
                }
            }
        }
    }

    pub fn clear_light_data(&mut self, x: i32, z: i32, light_type: LightType, masks: Vec<i64>) {
        let chunk = match self.chunks.get_mut(&CPos(x, z)) {
            Some(c) => c,
            None => return,
        };

        for (i, mask) in masks.iter().enumerate() {
            for j in 0..64 {
                if mask & (1 << j) != 0 {
                    let s_idx = i as i32 * 64 + j + self.min_y - 1;
                    let section = match chunk.sections.get_mut(&s_idx) {
                        Some(s) => s,
                        None => return,
                    };
                    let current_light = match light_type {
                        LightType::Block => &mut section.block_light,
                        LightType::Sky => &mut section.sky_light,
                    };
                    current_light.data.copy_from_slice(&[0u8; 2048]);
                }
            }
        }
    }
}

impl block::WorldAccess for World {
    fn get_block(&self, pos: Position) -> block::Block {
        World::get_block(self, pos)
    }
}

pub struct Snapshot {
    blocks: storage::BlockStorage,
    block_light: nibble::Array,
    sky_light: nibble::Array,
    biomes: Vec<u8>,

    x: i32,
    y: i32,
    z: i32,
    w: i32,
    _h: i32,
    d: i32,
}

impl Snapshot {
    pub fn make_relative(&mut self, x: i32, y: i32, z: i32) {
        self.x = x;
        self.y = y;
        self.z = z;
    }

    pub fn get_block(&self, x: i32, y: i32, z: i32) -> block::Block {
        self.blocks.get(self.index(x, y, z))
    }

    pub fn set_block(&mut self, x: i32, y: i32, z: i32, b: block::Block) {
        let idx = self.index(x, y, z);
        self.blocks.set(idx, b);
    }

    pub fn get_block_light(&self, x: i32, y: i32, z: i32) -> u8 {
        self.block_light.get(self.index(x, y, z))
    }

    pub fn set_block_light(&mut self, x: i32, y: i32, z: i32, l: u8) {
        let idx = self.index(x, y, z);
        self.block_light.set(idx, l);
    }

    pub fn get_sky_light(&self, x: i32, y: i32, z: i32) -> u8 {
        self.sky_light.get(self.index(x, y, z))
    }

    pub fn set_sky_light(&mut self, x: i32, y: i32, z: i32, l: u8) {
        let idx = self.index(x, y, z);
        self.sky_light.set(idx, l);
    }

    pub fn get_biome(&self, x: i32, z: i32) -> biome::Biome {
        biome::Biome::by_id(self.biomes[((x - self.x) + ((z - self.z) * self.w)) as usize] as usize)
    }

    pub fn set_biome(&mut self, x: i32, z: i32, b: biome::Biome) {
        self.biomes[((x - self.x) + ((z - self.z) * self.w)) as usize] = b.id as u8;
    }

    #[inline]
    fn index(&self, x: i32, y: i32, z: i32) -> usize {
        ((x - self.x) + ((z - self.z) * self.w) + ((y - self.y) * self.w * self.d)) as usize
    }
}

#[derive(PartialEq, Eq, Hash, Clone, Copy)]
pub struct CPos(i32, i32);

pub struct Chunk {
    position: CPos,

    sections: HashMap<i32, Section>,
    sections_rendered_on: [u32; 16],
    biomes: [u8; 16 * 16],

    heightmap: [u8; 16 * 16],
    heightmap_dirty: bool,

    block_entities: HashMap<Position, ecs::Entity, BuildHasherDefault<FNVHash>>,
}

impl Chunk {
    fn new(pos: CPos) -> Chunk {
        Chunk {
            position: pos,
            sections: HashMap::new(),
            sections_rendered_on: [0; 16],
            biomes: [0; 16 * 16],
            heightmap: [0; 16 * 16],
            heightmap_dirty: true,
            block_entities: HashMap::with_hasher(BuildHasherDefault::default()),
        }
    }

    fn calculate_heightmap(&mut self) {
        for x in 0..16 {
            for z in 0..16 {
                let idx = ((z << 4) | x) as usize;
                for yy in 0..256 {
                    let sy = 255 - yy;
                    if let block::Air { .. } = self.get_block(x, sy, z) {
                        continue;
                    }
                    self.heightmap[idx] = sy as u8;
                    break;
                }
            }
        }
        self.heightmap_dirty = true;
    }

    fn set_block(&mut self, x: i32, y: i32, z: i32, b: block::Block) -> bool {
        let s_idx = y >> 4;
        if !(0..=15).contains(&s_idx) {
            return false;
        }
        if !self.sections.contains_key(&s_idx) {
            if let block::Air {} = b {
                return false;
            }
            let fill_sky = self.sections.keys().any(|s_idx2| *s_idx2 > s_idx);
            self.sections.insert(s_idx, Section::new(fill_sky));
        }
        {
            let section = self.sections.get_mut(&s_idx).unwrap();
            if !section.set_block(x, y & 0xF, z, b) {
                return false;
            }
        }
        let idx = ((z << 4) | x) as usize;
        match self.heightmap[idx].cmp(&(y as u8)) {
            Ordering::Less => {
                self.heightmap[idx] = y as u8;
                self.heightmap_dirty = true;
            }
            Ordering::Equal => {
                // Find a new lowest
                for yy in 0..y {
                    let sy = y - yy - 1;
                    if let block::Air { .. } = self.get_block(x, sy, z) {
                        continue;
                    }
                    self.heightmap[idx] = sy as u8;
                    break;
                }
                self.heightmap_dirty = true;
            }
            Ordering::Greater => (),
        }
        true
    }

    fn get_block(&self, x: i32, y: i32, z: i32) -> block::Block {
        let s_idx = y >> 4;
        if !(0..=15).contains(&s_idx) {
            return block::Missing {};
        }
        match self.sections.get(&s_idx) {
            Some(sec) => sec.get_block(x, y & 0xF, z),
            None => block::Air {},
        }
    }

    fn get_block_light(&self, x: i32, y: i32, z: i32) -> u8 {
        let s_idx = y >> 4;
        if !(0..=15).contains(&s_idx) {
            return 0;
        }
        match self.sections.get(&s_idx) {
            Some(sec) => sec.get_block_light(x, y & 0xF, z),
            None => 0,
        }
    }

    fn set_block_light(&mut self, x: i32, y: i32, z: i32, light: u8) {
        let s_idx = y >> 4;
        if !(0..=15).contains(&s_idx) {
            return;
        }
        if !self.sections.contains_key(&s_idx) {
            if light == 0 {
                return;
            }
            let fill_sky = self.sections.keys().any(|s_idx2| *s_idx2 > s_idx);
            self.sections.insert(s_idx, Section::new(fill_sky));
        }
        if let Some(sec) = self.sections.get_mut(&s_idx) {
            sec.set_block_light(x, y & 0xF, z, light)
        }
    }

    fn get_sky_light(&self, x: i32, y: i32, z: i32) -> u8 {
        let s_idx = y >> 4;
        if !(0..=15).contains(&s_idx) {
            return 15;
        }
        match self.sections.get(&s_idx) {
            Some(sec) => sec.get_sky_light(x, y & 0xF, z),
            None => 15,
        }
    }

    fn set_sky_light(&mut self, x: i32, y: i32, z: i32, light: u8) {
        let s_idx = y >> 4;
        if !(0..=15).contains(&s_idx) {
            return;
        }
        if !self.sections.contains_key(&s_idx) {
            if light == 15 {
                return;
            }
            let fill_sky = self.sections.keys().any(|s_idx2| *s_idx2 > s_idx);
            self.sections.insert(s_idx, Section::new(fill_sky));
        }
        if let Some(sec) = self.sections.get_mut(&s_idx) {
            sec.set_sky_light(x, y & 0xF, z, light)
        }
    }

    fn get_biome(&self, x: i32, z: i32) -> biome::Biome {
        biome::Biome::by_id(self.biomes[((z << 4) | x) as usize] as usize)
    }
}

pub struct Section {
    pub cull_info: chunk_builder::CullInfo,
    pub render_buffer: render::ChunkBuffer,

    blocks: storage::BlockStorage,

    block_light: nibble::Array,
    sky_light: nibble::Array,

    dirty: bool,
    building: bool,
}

impl Section {
    fn new(fill_sky: bool) -> Section {
        let mut section = Section {
            cull_info: chunk_builder::CullInfo::all_vis(),
            render_buffer: render::ChunkBuffer::new(),

            blocks: storage::BlockStorage::new(4096),

            block_light: nibble::Array::new(16 * 16 * 16),
            sky_light: nibble::Array::new(16 * 16 * 16),

            dirty: false,
            building: false,
        };
        if fill_sky {
            for i in 0..16 * 16 * 16 {
                section.sky_light.set(i, 0xF);
            }
        }
        section
    }

    fn get_block(&self, x: i32, y: i32, z: i32) -> block::Block {
        self.blocks.get(((y << 8) | (z << 4) | x) as usize)
    }

    fn set_block(&mut self, x: i32, y: i32, z: i32, b: block::Block) -> bool {
        if self.blocks.set(((y << 8) | (z << 4) | x) as usize, b) {
            self.dirty = true;
            self.set_sky_light(x, y, z, 0);
            self.set_block_light(x, y, z, 0);
            true
        } else {
            false
        }
    }

    fn get_block_light(&self, x: i32, y: i32, z: i32) -> u8 {
        self.block_light.get(((y << 8) | (z << 4) | x) as usize)
    }

    fn set_block_light(&mut self, x: i32, y: i32, z: i32, l: u8) {
        self.block_light.set(((y << 8) | (z << 4) | x) as usize, l);
    }

    fn get_sky_light(&self, x: i32, y: i32, z: i32) -> u8 {
        self.sky_light.get(((y << 8) | (z << 4) | x) as usize)
    }

    fn set_sky_light(&mut self, x: i32, y: i32, z: i32, l: u8) {
        self.sky_light.set(((y << 8) | (z << 4) | x) as usize, l);
    }
}

/// The kind of palette we are reading. This can affect how we interpret bits
/// per entry which is different between block states and biomes.
#[derive(PartialEq)]
enum PaletteKind {
    BlockStates,
    Biomes,
}

/// These are the different formats the palette data can be interpreted as.
/// See https://wiki.vg/Chunk_Format#Palettes for more info.
enum PaletteFormat {
    SingleValued(usize),
    Indirect(Vec<usize>, u8),
    Direct(u8),
}

/// A struct to manage building a palette that can be used to resolve block
/// states or biomes inside a chunk section.
struct PaletteParser<'a> {
    protocol_version: i32,
    kind: PaletteKind,
    data: &'a mut Cursor<Vec<u8>>,
}

impl PaletteParser<'_> {
    pub fn new(
        protocol_version: i32,
        kind: PaletteKind,
        data: &mut Cursor<Vec<u8>>,
    ) -> PaletteParser<'_> {
        if protocol_version < 757 && kind == PaletteKind::Biomes {
            panic!(
                "Protocol {} doesn't support biome palettes",
                protocol_version
            );
        }

        PaletteParser {
            protocol_version,
            kind,
            data,
        }
    }

    fn parse_single_valued_palette(&mut self) -> Result<PaletteFormat, protocol::Error> {
        Ok(PaletteFormat::SingleValued(
            VarInt::read_from(self.data)?.0 as usize,
        ))
    }

    fn parse_indirect_palette(
        &mut self,
        bits_per_entry: u8,
    ) -> Result<PaletteFormat, protocol::Error> {
        let count = VarInt::read_from(self.data)?.0 as usize;
        let mut mapping = Vec::with_capacity(count);

        for _i in 0..count {
            mapping.push(VarInt::read_from(self.data)?.0 as usize);
        }

        Ok(PaletteFormat::Indirect(mapping, bits_per_entry))
    }

    pub fn parse(mut self) -> Result<PaletteFormat, protocol::Error> {
        let mut bits_per_entry = self.data.read_u8()?;

        // Pre 1.18, when bits_per_entry == 0, it indicates we should use
        // an indirect palette rather than the new single valued one. We are
        // setting this to 4 since it's the minimum value for indirect
        // palettes.
        if self.protocol_version < 757 && bits_per_entry == 0 {
            bits_per_entry = 4;
        }

        // Figure out how we should interpret the palette based on bits_per_entry.
        Ok(match self.kind {
            PaletteKind::BlockStates => match bits_per_entry {
                0 => self.parse_single_valued_palette()?,
                n if (1..9).contains(&n) => self.parse_indirect_palette(n.max(4))?,
                n if (9..17).contains(&n) => PaletteFormat::Direct(n),
                // https://wiki.vg/Chunk_Format#Data_structure "This increase can go up to 16 bits per block"...
                n => panic!(
                    "PaletteParser::parse: block state bits_per_entry={} > 16",
                    n
                ),
            },
            PaletteKind::Biomes => match bits_per_entry {
                0 => self.parse_single_valued_palette()?,
                n if (1..4).contains(&n) => self.parse_indirect_palette(n)?,
                n if (4..17).contains(&n) => PaletteFormat::Direct(n),
                n => panic!("PaletteParser::parse: biome bits_per_entry={} > 16", n),
            },
        })
    }
}

/// A struct to manage building a chunk section struct from a palette and the
/// data received from the server.
struct SectionParser<'a> {
    protocol_version: i32,
    palette: PaletteFormat,
    id_map: &'a block::VanillaIDMap,
    modded_block_ids: &'a HashMap<usize, String>,
    data: &'a mut Cursor<Vec<u8>>,
    section: &'a mut Section,
}

impl SectionParser<'_> {
    pub fn new<'a>(
        protocol_version: i32,
        palette: PaletteFormat,
        id_map: &'a block::VanillaIDMap,
        modded_block_ids: &'a HashMap<usize, String>,
        data: &'a mut Cursor<Vec<u8>>,
        section: &'a mut Section,
    ) -> SectionParser<'a> {
        SectionParser {
            protocol_version,
            palette,
            id_map,
            modded_block_ids,
            data,
            section,
        }
    }

    pub fn parse(self) -> Result<(), protocol::Error> {
        let bits = LenPrefixed::<VarInt, u64>::read_from(self.data)?.data;
        let padded = self.protocol_version >= 735;

        match self.palette {
            PaletteFormat::SingleValued(id) => {
                let block = self.id_map.by_vanilla_id(id, self.modded_block_ids);
                for i in 0..4096 {
                    self.section.blocks.set(i, block);
                }
            }
            PaletteFormat::Indirect(mapping, bits_per_entry) => {
                let entries = bit::Map::from_raw(bits, bits_per_entry as usize, padded);
                for i in 0..4096 {
                    let index = entries.get(i);
                    let id = *mapping.get(index).unwrap();
                    let block = self.id_map.by_vanilla_id(id, self.modded_block_ids);
                    self.section.blocks.set(i, block);
                }
            }
            PaletteFormat::Direct(bits_per_entry) => {
                let entries = bit::Map::from_raw(bits, bits_per_entry as usize, padded);
                for i in 0..4096 {
                    let id = entries.get(i);
                    let block = self.id_map.by_vanilla_id(id, self.modded_block_ids);
                    self.section.blocks.set(i, block);
                }
            }
        }

        Ok(())
    }
}

#[cfg(test)]
mod tests {
    use super::*;

    #[test]
    fn parse_chunk_1_12_2() {
        let mut world = World::new(340);
        let chunk_data = std::fs::read("test/chunk_1.12.2.bin").unwrap();
        world
            .load_chunk19_to_118(true, 7, 8, true, 63, 16, chunk_data)
            .unwrap();
    }

    #[test]
    fn parse_chunk_1_13_2() {
        let mut world = World::new(404);
        let chunk_data = std::fs::read("test/chunk_1.13.2.bin").unwrap();
        world
            .load_chunk19_to_118(true, -20, -7, true, 31, 16, chunk_data)
            .unwrap();
    }

    #[test]
    fn parse_chunk_18w50a() {
        let mut world = World::new(451);
        let chunk_data = std::fs::read("test/chunk_18w50a.bin").unwrap();
        world
            .load_chunk19_to_118(true, -25, -18, true, 31, 16, chunk_data)
            .unwrap();
    }

    #[test]
    fn parse_chunk_19w02a() {
        let mut world = World::new(452);
        let chunk_data = std::fs::read("test/chunk_19w02a.bin").unwrap();
        world
            .load_chunk19_to_118(true, -10, -26, true, 15, 16, chunk_data)
            .unwrap();
    }

    #[test]
    fn parse_chunk_1_14() {
        let mut world = World::new(477);
        let chunk_data = std::fs::read("test/chunk_1.14.bin").unwrap();
        world
            .load_chunk19_to_118(true, -14, 0, true, 63, 16, chunk_data)
            .unwrap();
    }

    #[test]
    fn parse_chunk_1_14_1() {
        let mut world = World::new(480);
        let chunk_data = std::fs::read("test/chunk_1.14.1.bin").unwrap();
        world
            .load_chunk19_to_118(true, 2, -25, true, 31, 16, chunk_data)
            .unwrap();
    }

    #[test]
    fn parse_chunk_1_14_2() {
        let mut world = World::new(485);
        let chunk_data = std::fs::read("test/chunk_1.14.2.bin").unwrap();
        world
            .load_chunk19_to_118(true, 1, 5, true, 15, 16, chunk_data)
            .unwrap();
    }

    #[test]
    fn parse_chunk_1_14_3() {
        let mut world = World::new(490);
        let chunk_data = std::fs::read("test/chunk_1.14.3.bin").unwrap();
        world
            .load_chunk19_to_118(true, -9, -25, true, 31, 16, chunk_data)
            .unwrap();
    }

    #[test]
    fn parse_chunk_1_14_4() {
        let mut world = World::new(498);
        let chunk_data = std::fs::read("test/chunk_1.14.4.bin").unwrap();
        world
            .load_chunk19_to_118(true, 2, -14, true, 31, 16, chunk_data)
            .unwrap();
    }

    #[test]
    fn parse_chunk_1_15_1() {
        let mut world = World::new(575);
        let chunk_data = std::fs::read("test/chunk_1.15.1.bin").unwrap();
        world
            .load_chunk19_to_118(false, -10, -10, true, 63, 16, chunk_data)
            .unwrap();
    }

    #[test]
    fn parse_chunk_1_15_2() {
        let mut world = World::new(578);
        let chunk_data = std::fs::read("test/chunk_1.15.2.bin").unwrap();
        world
            .load_chunk19_to_118(false, -19, -18, true, 31, 16, chunk_data)
            .unwrap();
    }

    #[test]
    fn parse_chunk_1_16() {
        let mut world = World::new(735);
        let chunk_data = std::fs::read("test/chunk_1.16.bin").unwrap();
        world
            .load_chunk19_to_118(false, 2, -26, true, 63, 16, chunk_data)
            .unwrap();
    }

    #[test]
    fn parse_chunk_1_16_1() {
        let mut world = World::new(736);
        let chunk_data = std::fs::read("test/chunk_1.16.1.bin").unwrap();
        world
            .load_chunk19_to_118(false, -6, -5, true, 31, 16, chunk_data)
            .unwrap();
    }

    #[test]
    fn parse_chunk_1_16_2() {
        let mut world = World::new(751);
        let chunk_data = std::fs::read("test/chunk_1.16.2.bin").unwrap();
        world
            .load_chunk19_to_118(false, -22, -20, true, 15, 16, chunk_data)
            .unwrap();
    }

    #[test]
    fn parse_chunk_1_16_3() {
        let mut world = World::new(753);
        let chunk_data = std::fs::read("test/chunk_1.16.3.bin").unwrap();
        world
            .load_chunk19_to_118(false, 4, 2, true, 63, 16, chunk_data)
            .unwrap();
    }

    #[test]
    fn parse_chunk_1_16_4() {
        let mut world = World::new(754);
        let chunk_data = std::fs::read("test/chunk_1.16.4.bin").unwrap();
        world
            .load_chunk19_to_118(false, -10, -8, true, 15, 16, chunk_data)
            .unwrap();
    }

    #[test]
    fn parse_chunk_1_17_1() {
        let mut world = World::new(756);
        let chunk_data = std::fs::read("test/chunk_1.17.1.bin").unwrap();
        world
            .load_chunk19_to_118(false, -3, -25, true, 31, 16, chunk_data)
            .unwrap();
    }

    #[test]
    fn parse_chunk_1_18_1() {
        let mut world = World::new(757);
        let chunk_data = std::fs::read("test/chunk_1.18.1.bin").unwrap();
        world
            .load_chunk19_to_118(false, -14, -5, true, 0xffffff, 24, chunk_data)
            .unwrap();
    }

    #[test]
    fn parse_chunk_1_18_2() {
        let mut world = World::new(758);
        let chunk_data = std::fs::read("test/chunk_1.18.2.bin").unwrap();
        world
            .load_chunk19_to_118(false, -10, -8, true, 0xffffff, 24, chunk_data)
            .unwrap();
    }
}<|MERGE_RESOLUTION|>--- conflicted
+++ resolved
@@ -1027,22 +1027,15 @@
         }
     }
 
-<<<<<<< HEAD
     pub fn load_dimension_type_tags(&mut self, tags: &HashMap<String, crate::nbt::Tag>) {
         info!("Dimension type: {:?}", tags);
 
         if let Some(crate::nbt::Tag::Int(min_y)) = tags.get("min_y") {
             self.min_y = *min_y;
-=======
-            if let Some(crate::nbt::Tag::Int(min_y)) = tags.get("min_y") {
-                self.min_y = *min_y;
-            }
-
-            if let Some(crate::nbt::Tag::Int(height)) = tags.get("height") {
-                self.height = *height;
-            }
-            // TODO: More tags https://wiki.vg/Protocol#Login_.28play.29
->>>>>>> 6ad43b3c
+        }
+
+        if let Some(crate::nbt::Tag::Int(height)) = tags.get("height") {
+            self.height = *height;
         }
         // TODO: More tags https://wiki.vg/Protocol#Login_.28play.29
     }
