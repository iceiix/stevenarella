// Copyright 2016 Matthew Collins
//
// Licensed under the Apache License, Version 2.0 (the "License");
// you may not use this file except in compliance with the License.
// You may obtain a copy of the License at
//
//     http://www.apache.org/licenses/LICENSE-2.0
//
// Unless required by applicable law or agreed to in writing, software
// distributed under the License is distributed on an "AS IS" BASIS,
// WITHOUT WARRANTIES OR CONDITIONS OF ANY KIND, either express or implied.
// See the License for the specific language governing permissions and
// limitations under the License.

<<<<<<< HEAD
use glow as gl;
use glow::HasContext;
use log::{error, info};
use std::mem;
use std::ops::BitOr;
use std::ops::{Deref, DerefMut};

static mut CONTEXT: *mut glow::Context = 0 as *mut glow::Context;

/// Inits the gl library. This should be called once a context is ready.
pub fn init(vid: &glutin::WindowedContext<glutin::PossiblyCurrent>) {
    unsafe {
        CONTEXT = &mut (gl::Context::from_loader_function(|s| {
            println!("Loaded {} = {:?}", s, vid.get_proc_address(s));
            vid.get_proc_address(s) as *const _
        })) as *mut glow::Context;
    }
}

fn glow_context() -> &'static glow::Context {
    unsafe {
        println!("glow_context = {:?}", CONTEXT);
        CONTEXT.as_ref().unwrap()
    }
=======
extern crate steven_gl as gl;

use log::{error, info};
use std::ffi;
use std::mem;
use std::ops::BitOr;
use std::ops::{Deref, DerefMut};
use std::ptr;

/// Inits the gl library. This should be called once a context is ready.
pub fn init(vid: &glutin::WindowedContext<glutin::PossiblyCurrent>) {
    gl::load_with(|s| vid.get_proc_address(s) as *const _);
>>>>>>> 3f35673c
}

/// Dsed to specify how the vertices will be handled
/// to draw.
pub type DrawType = u32;

/// Treats each set of 3 vertices as a triangle
pub const TRIANGLES: DrawType = gl::TRIANGLES;
/// Means the previous vertex connects to the next
/// one in a continuous strip.
pub const LINE_STRIP: DrawType = gl::LINE_STRIP;
/// Treats each set of 2 vertices as a line
pub const LINES: DrawType = gl::LINES;
/// Treats each vertex as a point
pub const POINTS: DrawType = gl::POINTS;

pub fn draw_arrays(ty: DrawType, offset: usize, count: usize) {
    unsafe {
        //glow_context().draw_arrays(ty, offset as i32, count as i32);
    }
}

pub fn draw_elements(ty: DrawType, count: i32, dty: Type, offset: usize) {
    unsafe {
<<<<<<< HEAD
        //glow_context().draw_elements(ty, count, dty, offset as i32);
=======
        gl::DrawElements(ty, count, dty, offset as *const gl::types::GLvoid);
    }
}

pub fn multi_draw_elements(ty: DrawType, count: &[i32], dty: Type, offsets: &[usize]) {
    unsafe {
        gl::MultiDrawElements(
            ty,
            count.as_ptr(),
            dty,
            offsets.as_ptr() as *const _,
            count.len() as i32,
        );
>>>>>>> 3f35673c
    }
}

// Sets the size of the viewport of this context.
pub fn viewport(x: i32, y: i32, w: i32, h: i32) {
    unsafe {
        //glow_context().viewport(x, y, w, h);
    }
}

/// Sets the color the color buffer should be cleared to
/// when Clear is called with the color flag.
pub fn clear_color(r: f32, g: f32, b: f32, a: f32) {
    unsafe {
        //glow_context().clear_color(r, g, b, a);
    }
}

/// `ClearFlags` is a set of flags to mark what should be cleared during
/// a Clear call.
pub enum ClearFlags {
    /// Marks the color buffer to be cleared
    Color,
    /// Marks the depth buffer to be cleared
    Depth,
    Internal(u32),
}

impl ClearFlags {
    fn internal(self) -> u32 {
        match self {
            ClearFlags::Color => gl::COLOR_BUFFER_BIT,
            ClearFlags::Depth => gl::DEPTH_BUFFER_BIT,
            ClearFlags::Internal(val) => val,
        }
    }
}

impl BitOr for ClearFlags {
    type Output = ClearFlags;

    fn bitor(self, rhs: ClearFlags) -> ClearFlags {
        ClearFlags::Internal(self.internal() | rhs.internal())
    }
}

/// Clears the buffers specified by the passed flags.
pub fn clear(flags: ClearFlags) {
    unsafe {
        //glow_context().clear(flags.internal())
    }
}

pub fn depth_mask(f: bool) {
    unsafe {
<<<<<<< HEAD
        //glow_context().depth_mask(f);
=======
        gl::DepthMask(f as u8);
>>>>>>> 3f35673c
    }
}

/// `Func` is a function to be preformed on two values.
pub type Func = u32;

pub const NEVER: Func = gl::NEVER;
pub const LESS: Func = gl::LESS;
pub const LESS_OR_EQUAL: Func = gl::LEQUAL;
pub const GREATER: Func = gl::GREATER;
pub const ALWAYS: Func = gl::ALWAYS;
pub const EQUAL: Func = gl::EQUAL;

pub fn depth_func(f: Func) {
    unsafe {
        //glow_context().depth_func(f);
    }
}

/// Flag is a setting that can be enabled or disabled on the context.
pub type Flag = u32;

pub const DEPTH_TEST: Flag = gl::DEPTH_TEST;
pub const CULL_FACE_FLAG: Flag = gl::CULL_FACE;
pub const STENCIL_TEST: Flag = gl::STENCIL_TEST;
pub const BLEND: Flag = gl::BLEND;
pub const MULTISAMPLE: Flag = gl::MULTISAMPLE;

/// Enables the passed flag.
pub fn enable(f: Flag) {
    unsafe {
        //glow_context().enable(f);
    }
}

/// Disables the passed flag.
pub fn disable(f: Flag) {
    unsafe {
        //glow_context().disable(f);
    }
}

/// Sets the texture slot with the passed id as the
/// currently active one.
pub fn active_texture(id: u32) {
    unsafe {
        //glow_context().active_texture(gl::TEXTURE0 + id);
    }
}

/// `Factor` is used in blending
pub type Factor = u32;
pub const SRC_ALPHA: Factor = gl::SRC_ALPHA;
pub const ONE_MINUS_SRC_ALPHA: Factor = gl::ONE_MINUS_SRC_ALPHA;
pub const ONE_FACTOR: Factor = gl::ONE;
pub const ZERO_FACTOR: Factor = gl::ZERO;

/// Sets the factors to be used when blending.
pub fn blend_func(s_factor: Factor, d_factor: Factor) {
    unsafe {
        //glow_context().blend_func(s_factor, d_factor);
    }
}

pub fn blend_func_separate(
    s_factor_rgb: Factor,
    d_factor_rgb: Factor,
    s_factor_a: Factor,
    d_factor_a: Factor,
) {
    unsafe {
        //glow_context().blend_func_separate(s_factor_rgb, d_factor_rgb, s_factor_a, d_factor_a);
    }
}

// Face specifies a face to act on.
pub type Face = u32;
pub const BACK: Face = gl::BACK;
pub const FRONT: Face = gl::FRONT;

/// Sets the face to be culled by the gpu.
pub fn cull_face(face: Face) {
    unsafe {
        //glow_context().cull_face(face);
    }
}

// FaceDirection is used to specify an order of vertices, normally
// used to set which is considered to be the front face.
pub type FaceDirection = u32;
pub const CLOCK_WISE: FaceDirection = gl::CW;
pub const COUNTER_CLOCK_WISE: FaceDirection = gl::CCW;

/// Sets the direction of vertices used to specify the
/// front face (e.g. for culling).
pub fn front_face(dir: FaceDirection) {
    unsafe {
        //glow_context().front_face(dir)
    }
}

/// `Type` is a type of data used by various operations.
pub type Type = u32;
pub const UNSIGNED_BYTE: Type = gl::UNSIGNED_BYTE;
pub const UNSIGNED_SHORT: Type = gl::UNSIGNED_SHORT;
pub const UNSIGNED_INT: Type = gl::UNSIGNED_INT;
pub const SHORT: Type = gl::SHORT;
pub const FLOAT: Type = gl::FLOAT;

/// `TextureTarget` is a target were a texture can be bound to
pub type TextureTarget = u32;

pub const TEXTURE_2D: TextureTarget = gl::TEXTURE_2D;
pub const TEXTURE_2D_MULTISAMPLE: TextureTarget = gl::TEXTURE_2D_MULTISAMPLE;
pub const TEXTURE_2D_ARRAY: TextureTarget = gl::TEXTURE_2D_ARRAY;
pub const TEXTURE_3D: TextureTarget = gl::TEXTURE_3D;

/// `TextureFormat` is the format of a texture either internally or
/// to be uploaded.
pub type TextureFormat = u32;

pub const RED: TextureFormat = gl::RED;
pub const RGB: TextureFormat = gl::RGB;
pub const RGBA: TextureFormat = gl::RGBA;
pub const RGBA8: TextureFormat = gl::RGBA8;
pub const RGBA16F: TextureFormat = gl::RGBA16F;
pub const R16F: TextureFormat = gl::R16F;
pub const DEPTH_COMPONENT24: TextureFormat = gl::DEPTH_COMPONENT24;
pub const DEPTH_COMPONENT: TextureFormat = gl::DEPTH_COMPONENT;

/// `TextureParameter` is a parameter that can be read or set on a texture.
pub type TextureParameter = u32;

pub const TEXTURE_MIN_FILTER: TextureParameter = gl::TEXTURE_MIN_FILTER;
pub const TEXTURE_MAG_FILTER: TextureParameter = gl::TEXTURE_MAG_FILTER;
pub const TEXTURE_WRAP_S: TextureParameter = gl::TEXTURE_WRAP_S;
pub const TEXTURE_WRAP_T: TextureParameter = gl::TEXTURE_WRAP_T;
pub const TEXTURE_MAX_LEVEL: TextureParameter = gl::TEXTURE_MAX_LEVEL;

/// `TextureValue` is a value that be set on a texture's parameter.
pub type TextureValue = i32;

pub const NEAREST: TextureValue = gl::NEAREST as TextureValue;
pub const LINEAR: TextureValue = gl::LINEAR as TextureValue;
pub const LINEAR_MIPMAP_LINEAR: TextureValue = gl::LINEAR_MIPMAP_LINEAR as TextureValue;
pub const LINEAR_MIPMAP_NEAREST: TextureValue = gl::LINEAR_MIPMAP_NEAREST as TextureValue;
pub const NEAREST_MIPMAP_NEAREST: TextureValue = gl::NEAREST_MIPMAP_NEAREST as TextureValue;
pub const NEAREST_MIPMAP_LINEAR: TextureValue = gl::NEAREST_MIPMAP_LINEAR as TextureValue;
pub const CLAMP_TO_EDGE: TextureValue = gl::CLAMP_TO_EDGE as TextureValue;

/// `Texture` is a buffer of data used by fragment shaders.
pub struct Texture(u32);

impl Texture {
    // Allocates a new texture.
    pub fn new() -> Texture {
        println!("create_texture");
        Texture(unsafe {
            glow_context()
                .create_texture()
                .expect("create texture failed")
        })
    }

    /// Binds the texture to the passed target.
    pub fn bind(&self, target: TextureTarget) {
        println!("bind_texture");
        unsafe {
            glow_context().bind_texture(target, Some(self.0));
        }
    }

    pub fn get_pixels(
        &self,
        target: TextureTarget,
        level: i32,
        format: TextureFormat,
        ty: Type,
        pixels: &mut [u8],
    ) {
        unsafe {
<<<<<<< HEAD
            /*
            glow_context().get_tex_image_u8_slice(target,
                            level,
                            format,
                            ty,
                            Some(pixels));
                            */
=======
            gl::GetTexImage(
                target,
                level,
                format,
                ty,
                pixels.as_mut_ptr() as *mut gl::types::GLvoid,
            );
>>>>>>> 3f35673c
        }
    }

    pub fn image_2d(
        &self,
        target: TextureTarget,
        level: i32,
        width: u32,
        height: u32,
        format: TextureFormat,
        ty: Type,
        pix: Option<&[u8]>,
    ) {
        unsafe {
<<<<<<< HEAD
            /*
            glow_context().tex_image_2d(target,
                           level,
                           format as i32,
                           width as i32,
                           height as i32,
                           0,
                           format,
                           ty,
                           pix
=======
            let ptr = match pix {
                Some(val) => val.as_ptr() as *const gl::types::GLvoid,
                None => ptr::null(),
            };
            gl::TexImage2D(
                target,
                level,
                format as i32,
                width as i32,
                height as i32,
                0,
                format,
                ty,
                ptr,
>>>>>>> 3f35673c
            );
            */
        }
    }

    pub fn sub_image_2d(
        &self,
        target: TextureTarget,
        level: i32,
        x: u32,
        y: u32,
        width: u32,
        height: u32,
        format: TextureFormat,
        ty: Type,
        pix: &[u8],
    ) {
        unsafe {
<<<<<<< HEAD
            /*
            glow_context().tex_sub_image_2d_u8_slice(target,
                           level,
                           x as i32,
                           y as i32,
                           width as i32,
                           height as i32,
                           format,
                           ty,
                           Some(pix)
=======
            gl::TexSubImage2D(
                target,
                level,
                x as i32,
                y as i32,
                width as i32,
                height as i32,
                format,
                ty,
                pix.as_ptr() as *const _,
>>>>>>> 3f35673c
            );
            */
        }
    }

    pub fn image_2d_ex(
        &self,
        target: TextureTarget,
        level: i32,
        width: u32,
        height: u32,
        internal_format: TextureFormat,
        format: TextureFormat,
        ty: Type,
        pix: Option<&[u8]>,
    ) {
        unsafe {
<<<<<<< HEAD
            /*
            glow_context().tex_image_2d(target,
                           level,
                           internal_format as i32,
                           width as i32,
                           height as i32,
                           0,
                           format,
                           ty,
                           pix
=======
            let ptr = match pix {
                Some(val) => val.as_ptr() as *const gl::types::GLvoid,
                None => ptr::null(),
            };
            gl::TexImage2D(
                target,
                level,
                internal_format as i32,
                width as i32,
                height as i32,
                0,
                format,
                ty,
                ptr,
>>>>>>> 3f35673c
            );
            */
        }
    }

    pub fn image_2d_sample(
        &self,
        target: TextureTarget,
        samples: i32,
        width: u32,
        height: u32,
        format: TextureFormat,
        fixed: bool,
    ) {
        unsafe {
<<<<<<< HEAD
            /*
                        let result: i32 = glow_context().get_parameter_i32(gl::MAX_SAMPLES);
                        let use_samples =
                            if samples > result {
                                info!("glTexImage2DMultisample: requested {} samples but GL_MAX_SAMPLES is {}", samples, result);
                                result
                            } else {
                                samples
                            };
            */
            // TODO: switch to glRenderbufferStorageMultisample?
            // from glTexImage2DMultisample which isn't in WebGL
            /*
            glow_context().tex_image_2d_multisample(target,
                           use_samples,
                           format,
                           width as i32,
                           height as i32,
                           fixed as u8
=======
            let result: &mut [i32] = &mut [0; 1];
            gl::GetIntegerv(gl::MAX_SAMPLES, &mut result[0]);
            let use_samples = if samples > result[0] {
                info!(
                    "glTexImage2DMultisample: requested {} samples but GL_MAX_SAMPLES is {}",
                    samples, result[0]
                );
                result[0]
            } else {
                samples
            };

            gl::TexImage2DMultisample(
                target,
                use_samples,
                format,
                width as i32,
                height as i32,
                fixed as u8,
            );
        }
    }

    pub fn image_3d(
        &self,
        target: TextureTarget,
        level: i32,
        width: u32,
        height: u32,
        depth: u32,
        format: TextureFormat,
        ty: Type,
        pix: &[u8],
    ) {
        unsafe {
            gl::TexImage3D(
                target,
                level,
                format as i32,
                width as i32,
                height as i32,
                depth as i32,
                0,
                format,
                ty,
                pix.as_ptr() as *const gl::types::GLvoid,
>>>>>>> 3f35673c
            );
            */
        }
    }

<<<<<<< HEAD
    pub fn image_3d(
        &self,
        target: TextureTarget,
        level: i32,
        width: u32,
        height: u32,
        depth: u32,
        format: TextureFormat,
        ty: Type,
        pix: &[u8],
    ) {
        unsafe {
            /*
            glow_context().tex_image_3d(target,
                           level,
                           format as i32,
                           width as i32,
                           height as i32,
                           depth as i32,
                           0,
                           format,
                           ty,
                           Some(pix));
                           */
        }
    }

=======
>>>>>>> 3f35673c
    pub fn sub_image_3d(
        &self,
        target: TextureTarget,
        level: i32,
        x: u32,
        y: u32,
        z: u32,
        width: u32,
        height: u32,
        depth: u32,
        format: TextureFormat,
        ty: Type,
        pix: &[u8],
    ) {
        unsafe {
<<<<<<< HEAD
            /*
            glow_context().tex_sub_image_3d_u8_slice(target,
                              level,
                              x as i32,
                              y as i32,
                              z as i32,
                              width as i32,
                              height as i32,
                              depth as i32,
                              format,
                              ty,
                              Some(pix));
                              */
=======
            gl::TexSubImage3D(
                target,
                level,
                x as i32,
                y as i32,
                z as i32,
                width as i32,
                height as i32,
                depth as i32,
                format,
                ty,
                pix.as_ptr() as *const gl::types::GLvoid,
            );
>>>>>>> 3f35673c
        }
    }

    pub fn set_parameter(
        &self,
        target: TextureTarget,
        param: TextureParameter,
        value: TextureValue,
    ) {
<<<<<<< HEAD
        /* TODO
=======
>>>>>>> 3f35673c
        unsafe {
            glow_context().tex_parameter_i32(target, param, value);
        }
        */
    }
}

impl Drop for Texture {
    fn drop(&mut self) {
        unsafe {
            println!("delete_texture");
            glow_context().delete_texture(self.0);
        }
    }
}

pub type ShaderType = u32;

pub const VERTEX_SHADER: ShaderType = gl::VERTEX_SHADER;
pub const FRAGMENT_SHADER: ShaderType = gl::FRAGMENT_SHADER;
pub const GEOMETRY_SHADER: ShaderType = gl::GEOMETRY_SHADER;

pub type ShaderParameter = u32;

pub const COMPILE_STATUS: ShaderParameter = gl::COMPILE_STATUS;
pub const INFO_LOG_LENGTH: ShaderParameter = gl::INFO_LOG_LENGTH;

pub struct Program(u32);

impl Program {
    pub fn new() -> Program {
        Program(0) //unsafe { glow_context().create_program().expect("program creation failed") })
    }

    pub fn attach_shader(&self, shader: Shader) {
        unsafe {
            //glow_context().attach_shader(self.0, shader.0);
        }
    }

    pub fn link(&self) {
        unsafe {
            //glow_context().link_program(self.0);
        }
    }

    pub fn use_program(&self) {
        unsafe {
            //glow_context().use_program(Some(self.0));
        }
    }

    pub fn uniform_location(&self, name: &str) -> Option<Uniform> {
<<<<<<< HEAD
        /*
        let u = unsafe {
            glow_context().get_uniform_location(self.0, name)
        };
        if let Some(u) = u {
=======
        let u =
            unsafe { gl::GetUniformLocation(self.0, ffi::CString::new(name).unwrap().as_ptr()) };
        if u != -1 {
>>>>>>> 3f35673c
            Some(Uniform(u))
        } else {
            None
        }
        */
        Some(Uniform(0))
    }

    pub fn attribute_location(&self, name: &str) -> Option<Attribute> {
        /*
        let a = unsafe {
            glow_context().get_attrib_location(self.0, name)
        };
        if let Some(a) = a {
            Some(Attribute(a as i32))
        } else {
            None
        }
        */
        Some(Attribute(0))
    }
}

impl Drop for Program {
    fn drop(&mut self) {
        unsafe {
            //glow_context().delete_program(self.0);
        }
    }
}

pub struct Shader(u32);

impl Shader {
    pub fn new(ty: ShaderType) -> Shader {
        Shader(0) //unsafe { glow_context().create_shader(ty).expect("failed to create shader") })
    }

    pub fn set_source(&self, src: &str) {
        /* TODO
        unsafe {
<<<<<<< HEAD
            glow_context().shader_source(self.0, src);
=======
            let src_c = ffi::CString::new(src).unwrap();
            gl::ShaderSource(self.0, 1, &src_c.as_ptr(), ptr::null());
>>>>>>> 3f35673c
        }
        */
    }

    pub fn compile(&self) {
        unsafe {
            //glow_context().compile_shader(self.0);
        }
    }

    pub fn get_shader_compile_status(&self) -> bool {
        true
        /* TODO
        unsafe {
            glow_context().get_shader_compile_status(self.0)
        }
        */
    }

    pub fn get_info_log(&self) -> String {
        /* TODO
        unsafe {
            glow_context().get_shader_info_log(self.0)
        }
        */
        "".to_string()
    }
}

#[derive(Clone, Copy)]
pub struct Uniform(u32);

impl Uniform {
    pub fn set_int(&self, val: i32) {
        unsafe {
            //glow_context().uniform_1_i32(Some(&self.0), val);
        }
    }

    pub fn set_int3(&self, x: i32, y: i32, z: i32) {
        unsafe {
            //glow_context().uniform_3_i32(Some(&self.0), x, y, z);
        }
    }

    pub fn set_float(&self, val: f32) {
        unsafe {
            //glow_context().uniform_1_f32(Some(&self.0), val);
        }
    }

    pub fn set_float2(&self, x: f32, y: f32) {
        unsafe {
            //glow_context().uniform_2_f32(Some(&self.0), x, y);
        }
    }

    pub fn set_float3(&self, x: f32, y: f32, z: f32) {
        unsafe {
            //glow_context().uniform_3_f32(Some(&self.0), x, y, z);
        }
    }

    pub fn set_float4(&self, x: f32, y: f32, z: f32, w: f32) {
        unsafe {
            //glow_context().uniform_4_f32(Some(&self.0), x, y, z, w);
        }
    }

    pub fn set_float_mutli_raw(&self, data: *const f32, len: usize) {
        unsafe {
            // TODO: takes a slice, not a raw pointer
            //TODO glow_context().uniform_4_f32_slice(Some(&self.0), len as i32, data);
        }
    }

    pub fn set_matrix4(&self, m: &::cgmath::Matrix4<f32>) {
        use cgmath::Matrix;
        unsafe {
            // TODO
            //TODO glow_context().uniform_matrix_4_f32_slice(Some(&self.0), 1, false as u8, m.as_ptr());
        }
    }

    pub fn set_matrix4_multi(&self, m: &[::cgmath::Matrix4<f32>]) {
        unsafe {
<<<<<<< HEAD
            // TODO
            //TODO glow_context().uniform_matrix_4_f32_slice(Some(&self.0), m.len() as i32, false as u8, m.as_ptr() as *const _); // TODO: Most likely isn't safe
=======
            gl::UniformMatrix4fv(self.0, m.len() as i32, false as u8, m.as_ptr() as *const _);
            // TODO: Most likely isn't safe
>>>>>>> 3f35673c
        }
    }
}

#[derive(Clone, Copy)]
pub struct Attribute(i32);

impl Attribute {
    pub fn enable(&self) {
        unsafe {
            //glow_context().enable_vertex_attrib_array(self.0 as u32);
        }
    }

    pub fn disable(&self) {
        unsafe {
            //glow_context().disable_vertex_attrib_array(self.0 as u32);
        }
    }

    pub fn vertex_pointer(&self, size: i32, ty: Type, normalized: bool, stride: i32, offset: i32) {
        unsafe {
<<<<<<< HEAD
            /*
            glow_context().vertex_attrib_pointer_f32(self.0 as u32,
                                    size,
                                    ty,
                                    normalized,
                                    stride,
                                    offset);
                                    */
=======
            gl::VertexAttribPointer(
                self.0 as u32,
                size,
                ty,
                normalized as u8,
                stride,
                offset as *const gl::types::GLvoid,
            );
>>>>>>> 3f35673c
        }
    }

    pub fn vertex_pointer_int(&self, size: i32, ty: Type, stride: i32, offset: i32) {
        unsafe {
<<<<<<< HEAD
            /*
            glow_context().vertex_attrib_pointer_i32(self.0 as u32,
                                     size,
                                     ty,
                                     stride,
                                     offset);
                                     */
=======
            gl::VertexAttribIPointer(
                self.0 as u32,
                size,
                ty,
                stride,
                offset as *const gl::types::GLvoid,
            );
>>>>>>> 3f35673c
        }
    }
}

// VertexArray is used to store state needed to render vertices.
// This includes buffers, the format of the buffers and enabled
// attributes.
pub struct VertexArray(u32);

impl VertexArray {
    /// Allocates a new `VertexArray`.
    pub fn new() -> VertexArray {
        VertexArray(0) //unsafe { glow_context().create_vertex_array().expect("create vertex array failed") })
    }

    /// Marks the `VertexArray` as the currently active one, this
    /// means buffers/the format of the buffers etc will be bound to
    /// this `VertexArray`.
    pub fn bind(&self) {
        unsafe {
            //glow_context().bind_vertex_array(Some(self.0));
        }
    }
}

impl Drop for VertexArray {
    fn drop(&mut self) {
        unsafe {
            //glow_context().delete_vertex_array(self.0);
        }
        self.0 = 0;
    }
}

/// `BufferTarget` is a target for a buffer to be bound to.
pub type BufferTarget = u32;

pub const ARRAY_BUFFER: BufferTarget = gl::ARRAY_BUFFER;
pub const ELEMENT_ARRAY_BUFFER: BufferTarget = gl::ELEMENT_ARRAY_BUFFER;

/// `BufferUsage` states how a buffer is going to be used by the program.
pub type BufferUsage = u32;

/// Marks the buffer as 'not going to change' after the
/// initial data upload to be rendered by the gpu.
pub const STATIC_DRAW: BufferUsage = gl::STATIC_DRAW;
/// Marks the buffer as 'changed frequently' during the
/// course of the program whilst being rendered by the gpu.
pub const DYNAMIC_DRAW: BufferUsage = gl::DYNAMIC_DRAW;
/// Marks the buffer as 'changed every frame' whilst being
/// rendered by the gpu.
pub const STREAM_DRAW: BufferUsage = gl::STREAM_DRAW;

/// Access states how a value will be accesed by the program.
pub type Access = u32;

/// States that the returned value will only be read.
pub const READ_ONLY: Access = gl::READ_ONLY;
/// States that the returned value will only be written
/// to.
pub const WRITE_ONLY: Access = gl::WRITE_ONLY;

/// `Buffer` is a storage for vertex data.
pub struct Buffer(u32);

impl Buffer {
    /// Allocates a new Buffer.
    pub fn new() -> Buffer {
        Buffer(0) //unsafe { glow_context().create_buffer().expect("create buffer failed") })
    }

    /// Makes the buffer the currently active one for the given target.
    /// This will allow it to be the source of operations that act on a buffer
    /// (Data, Map etc).
    pub fn bind(&self, target: BufferTarget) {
        unsafe {
            //glow_context().bind_buffer(target, Some(self.0));
        }
    }

    pub fn set_data(&self, target: BufferTarget, data: &[u8], usage: BufferUsage) {
        unsafe {
<<<<<<< HEAD
            /*
            glow_context().buffer_data_u8_slice(target,
                           data,
                           usage);
                           */
=======
            gl::BufferData(
                target,
                data.len() as isize,
                data.as_ptr() as *const gl::types::GLvoid,
                usage,
            );
>>>>>>> 3f35673c
        }
    }

    pub fn re_set_data(&self, target: BufferTarget, data: &[u8]) {
        unsafe {
            //glow_context().buffer_sub_data_u8_slice(target, 0, data);
        }
    }

    /// Maps the memory in the buffer on the gpu to memory which the program
    /// can access. The access flag will specify how the program plans to use the
    /// returned data. It'll unmap itself once the returned value is dropped.
    ///
    /// Warning: the passed length value is not checked in anyway so it is
    /// possible to overrun the memory. It is up to the program to ensure this
    /// length is valid.
    pub fn map(&self, target: BufferTarget, access: Access, length: usize) -> MappedBuffer {
        unsafe {
            MappedBuffer {
                inner: vec![], //Vec::from_raw_parts(glow_context().map_buffer_range(target, 0, length as i32, access) as *mut u8, 0, length),
                target,
            }
        }
    }
}

impl Drop for Buffer {
    fn drop(&mut self) {
        unsafe {
            //glow_context().delete_buffer(self.0);
        }
    }
}

pub struct MappedBuffer {
    inner: Vec<u8>,
    target: BufferTarget,
}

impl Deref for MappedBuffer {
    type Target = Vec<u8>;

    fn deref(&self) -> &Self::Target {
        &self.inner
    }
}

impl DerefMut for MappedBuffer {
    fn deref_mut(&mut self) -> &mut Self::Target {
        &mut self.inner
    }
}

impl Drop for MappedBuffer {
    fn drop(&mut self) {
        unsafe {
            //glow_context().unmap_buffer(self.target);
        }
        mem::forget(mem::replace(&mut self.inner, Vec::new()));
    }
}

// Frame buffers

pub type Attachment = u32;
pub const COLOR_ATTACHMENT_0: Attachment = gl::COLOR_ATTACHMENT0;
pub const COLOR_ATTACHMENT_1: Attachment = gl::COLOR_ATTACHMENT1;
pub const COLOR_ATTACHMENT_2: Attachment = gl::COLOR_ATTACHMENT2;
pub const DEPTH_ATTACHMENT: Attachment = gl::DEPTH_ATTACHMENT;

pub struct Framebuffer(u32);

pub fn check_framebuffer_status() {
    unsafe {
<<<<<<< HEAD
        let status = glow_context().check_framebuffer_status(gl::FRAMEBUFFER);
=======
        let status = gl::CheckFramebufferStatus(gl::FRAMEBUFFER);
>>>>>>> 3f35673c
        let s = match status {
            gl::FRAMEBUFFER_UNDEFINED => "GL_FRAMEBUFFER_UNDEFINED",
            gl::FRAMEBUFFER_INCOMPLETE_ATTACHMENT => "GL_FRAMEBUFFER_INCOMPLETE_ATTACHMENT",
            gl::FRAMEBUFFER_INCOMPLETE_MISSING_ATTACHMENT => {
                "GL_FRAMEBUFFER_INCOMPLETE_MISSING_ATTACHMENT"
            }
            gl::FRAMEBUFFER_INCOMPLETE_DRAW_BUFFER => "GL_FRAMEBUFFER_INCOMPLETE_DRAW_BUFFER",
            gl::FRAMEBUFFER_INCOMPLETE_READ_BUFFER => "GL_FRAMEBUFFER_INCOMPLETE_READ_BUFFER",
            gl::FRAMEBUFFER_UNSUPPORTED => "GL_FRAMEBUFFER_UNSUPPORTED",
            gl::FRAMEBUFFER_INCOMPLETE_MULTISAMPLE => "GL_FRAMEBUFFER_INCOMPLETE_MULTISAMPLE",
            gl::FRAMEBUFFER_INCOMPLETE_LAYER_TARGETS => "GL_FRAMEBUFFER_INCOMPLETE_LAYER_TARGETS",

            gl::FRAMEBUFFER_COMPLETE => "GL_FRAMEBUFFER_COMPLETE",
            //gl::FRAMEBUFFER_INCOMPLETE_DIMENSIONS => "GL_FRAMEBUFFER_INCOMPLETE_DIMENSIONS",
            _ => "unknown",
        };

        if status != gl::FRAMEBUFFER_COMPLETE {
            panic!(
                "glBindFramebuffer failed, glCheckFrameBufferStatus(GL_FRAMEBUFFER) = {} {}",
                status, s
            );
        }
    }
}

pub fn check_gl_error() {
    unsafe {
        /*
        loop {
            let err = glow_context().get_error();
            if err == gl::NO_ERROR {
                break;
            }

            error!("glGetError = {}", err);
        }
        */
    }
}

impl Framebuffer {
    pub fn new() -> Framebuffer {
        Framebuffer(0) //unsafe { glow_context().create_framebuffer().expect("create framebuffer failed") })
    }

    pub fn bind(&self) {
        unsafe {
            //glow_context().bind_framebuffer(gl::FRAMEBUFFER, Some(self.0));
        }
    }

    pub fn bind_read(&self) {
        unsafe {
            //glow_context().bind_framebuffer(gl::READ_FRAMEBUFFER, Some(self.0));
        }
    }

    pub fn bind_draw(&self) {
        unsafe {
            //glow_context().bind_framebuffer(gl::DRAW_FRAMEBUFFER, Some(self.0));
        }
    }

    pub fn texture_2d(
        &self,
        attachment: Attachment,
        target: TextureTarget,
        tex: &Texture,
        level: i32,
    ) {
        unsafe {
            //glow_context().framebuffer_texture_2d(gl::FRAMEBUFFER, attachment, target, Some(tex.0), level);
        }
    }
}

impl Drop for Framebuffer {
    fn drop(&mut self) {
        unsafe {
            //glow_context().delete_framebuffer(self.0);
        }
    }
}

pub fn unbind_framebuffer() {
    unsafe {
        //glow_context().bind_framebuffer(gl::FRAMEBUFFER, None);
    }
}

pub fn unbind_framebuffer_read() {
    unsafe {
        //glow_context().bind_framebuffer(gl::READ_FRAMEBUFFER, None);
    }
}

pub fn unbind_framebuffer_draw() {
    unsafe {
        //glow_context().bind_framebuffer(gl::DRAW_FRAMEBUFFER, None);
    }
}

pub fn draw_buffers(bufs: &[Attachment]) {
    unsafe {
<<<<<<< HEAD
        //glow_context().draw_buffers(bufs);
=======
        gl::DrawBuffers(bufs.len() as i32, bufs.as_ptr());
>>>>>>> 3f35673c
    }
}

pub fn bind_frag_data_location(p: &Program, cn: u32, name: &str) {
    unsafe {
        //glow_context().bind_frag_data_location(p.0, cn, name)
    }
}

pub fn blit_framebuffer(
    sx0: i32,
    sy0: i32,
    sx1: i32,
    sy1: i32,
    dx0: i32,
    dy0: i32,
    dx1: i32,
    dy1: i32,
    mask: ClearFlags,
    filter: TextureValue,
) {
<<<<<<< HEAD
    /*
    unsafe {
        glow_context().blit_framebuffer(
            sx0, sy0, sx1, sy1,
            dx0, dy0, dx1, dy1,
            mask.internal(), filter as u32
=======
    unsafe {
        gl::BlitFramebuffer(
            sx0,
            sy0,
            sx1,
            sy1,
            dx0,
            dy0,
            dx1,
            dy1,
            mask.internal(),
            filter as u32,
>>>>>>> 3f35673c
        );
    }
    */
}

pub type TargetBuffer = u32;
pub const COLOR: TargetBuffer = gl::COLOR;

pub fn clear_buffer(buffer: TargetBuffer, draw_buffer: u32, values: &mut [f32]) {
    unsafe {
        // TODO: why does glow have &mut on clear buffer values, why would it change the color?
        //glow_context().clear_buffer_f32_slice(buffer, draw_buffer, values);
    }
}<|MERGE_RESOLUTION|>--- conflicted
+++ resolved
@@ -12,32 +12,6 @@
 // See the License for the specific language governing permissions and
 // limitations under the License.
 
-<<<<<<< HEAD
-use glow as gl;
-use glow::HasContext;
-use log::{error, info};
-use std::mem;
-use std::ops::BitOr;
-use std::ops::{Deref, DerefMut};
-
-static mut CONTEXT: *mut glow::Context = 0 as *mut glow::Context;
-
-/// Inits the gl library. This should be called once a context is ready.
-pub fn init(vid: &glutin::WindowedContext<glutin::PossiblyCurrent>) {
-    unsafe {
-        CONTEXT = &mut (gl::Context::from_loader_function(|s| {
-            println!("Loaded {} = {:?}", s, vid.get_proc_address(s));
-            vid.get_proc_address(s) as *const _
-        })) as *mut glow::Context;
-    }
-}
-
-fn glow_context() -> &'static glow::Context {
-    unsafe {
-        println!("glow_context = {:?}", CONTEXT);
-        CONTEXT.as_ref().unwrap()
-    }
-=======
 extern crate steven_gl as gl;
 
 use log::{error, info};
@@ -50,7 +24,6 @@
 /// Inits the gl library. This should be called once a context is ready.
 pub fn init(vid: &glutin::WindowedContext<glutin::PossiblyCurrent>) {
     gl::load_with(|s| vid.get_proc_address(s) as *const _);
->>>>>>> 3f35673c
 }
 
 /// Dsed to specify how the vertices will be handled
@@ -69,15 +42,12 @@
 
 pub fn draw_arrays(ty: DrawType, offset: usize, count: usize) {
     unsafe {
-        //glow_context().draw_arrays(ty, offset as i32, count as i32);
+        gl::DrawArrays(ty, offset as i32, count as i32);
     }
 }
 
 pub fn draw_elements(ty: DrawType, count: i32, dty: Type, offset: usize) {
     unsafe {
-<<<<<<< HEAD
-        //glow_context().draw_elements(ty, count, dty, offset as i32);
-=======
         gl::DrawElements(ty, count, dty, offset as *const gl::types::GLvoid);
     }
 }
@@ -91,14 +61,13 @@
             offsets.as_ptr() as *const _,
             count.len() as i32,
         );
->>>>>>> 3f35673c
-    }
-}
-
-// Sets the size of the viewport of this context.
+    }
+}
+
+/// Sets the size of the viewport of this context.
 pub fn viewport(x: i32, y: i32, w: i32, h: i32) {
     unsafe {
-        //glow_context().viewport(x, y, w, h);
+        gl::Viewport(x, y, w, h);
     }
 }
 
@@ -106,7 +75,7 @@
 /// when Clear is called with the color flag.
 pub fn clear_color(r: f32, g: f32, b: f32, a: f32) {
     unsafe {
-        //glow_context().clear_color(r, g, b, a);
+        gl::ClearColor(r, g, b, a);
     }
 }
 
@@ -140,18 +109,12 @@
 
 /// Clears the buffers specified by the passed flags.
 pub fn clear(flags: ClearFlags) {
-    unsafe {
-        //glow_context().clear(flags.internal())
-    }
+    unsafe { gl::Clear(flags.internal()) }
 }
 
 pub fn depth_mask(f: bool) {
     unsafe {
-<<<<<<< HEAD
-        //glow_context().depth_mask(f);
-=======
         gl::DepthMask(f as u8);
->>>>>>> 3f35673c
     }
 }
 
@@ -167,7 +130,7 @@
 
 pub fn depth_func(f: Func) {
     unsafe {
-        //glow_context().depth_func(f);
+        gl::DepthFunc(f);
     }
 }
 
@@ -183,14 +146,14 @@
 /// Enables the passed flag.
 pub fn enable(f: Flag) {
     unsafe {
-        //glow_context().enable(f);
+        gl::Enable(f);
     }
 }
 
 /// Disables the passed flag.
 pub fn disable(f: Flag) {
     unsafe {
-        //glow_context().disable(f);
+        gl::Disable(f);
     }
 }
 
@@ -198,7 +161,7 @@
 /// currently active one.
 pub fn active_texture(id: u32) {
     unsafe {
-        //glow_context().active_texture(gl::TEXTURE0 + id);
+        gl::ActiveTexture(gl::TEXTURE0 + id);
     }
 }
 
@@ -212,7 +175,7 @@
 /// Sets the factors to be used when blending.
 pub fn blend_func(s_factor: Factor, d_factor: Factor) {
     unsafe {
-        //glow_context().blend_func(s_factor, d_factor);
+        gl::BlendFunc(s_factor, d_factor);
     }
 }
 
@@ -223,7 +186,7 @@
     d_factor_a: Factor,
 ) {
     unsafe {
-        //glow_context().blend_func_separate(s_factor_rgb, d_factor_rgb, s_factor_a, d_factor_a);
+        gl::BlendFuncSeparate(s_factor_rgb, d_factor_rgb, s_factor_a, d_factor_a);
     }
 }
 
@@ -235,7 +198,7 @@
 /// Sets the face to be culled by the gpu.
 pub fn cull_face(face: Face) {
     unsafe {
-        //glow_context().cull_face(face);
+        gl::CullFace(face);
     }
 }
 
@@ -248,9 +211,7 @@
 /// Sets the direction of vertices used to specify the
 /// front face (e.g. for culling).
 pub fn front_face(dir: FaceDirection) {
-    unsafe {
-        //glow_context().front_face(dir)
-    }
+    unsafe { gl::FrontFace(dir) }
 }
 
 /// `Type` is a type of data used by various operations.
@@ -308,19 +269,17 @@
 impl Texture {
     // Allocates a new texture.
     pub fn new() -> Texture {
-        println!("create_texture");
-        Texture(unsafe {
-            glow_context()
-                .create_texture()
-                .expect("create texture failed")
-        })
+        let mut t = Texture(0);
+        unsafe {
+            gl::GenTextures(1, &mut t.0);
+        }
+        t
     }
 
     /// Binds the texture to the passed target.
     pub fn bind(&self, target: TextureTarget) {
-        println!("bind_texture");
-        unsafe {
-            glow_context().bind_texture(target, Some(self.0));
+        unsafe {
+            gl::BindTexture(target, self.0);
         }
     }
 
@@ -333,15 +292,6 @@
         pixels: &mut [u8],
     ) {
         unsafe {
-<<<<<<< HEAD
-            /*
-            glow_context().get_tex_image_u8_slice(target,
-                            level,
-                            format,
-                            ty,
-                            Some(pixels));
-                            */
-=======
             gl::GetTexImage(
                 target,
                 level,
@@ -349,7 +299,6 @@
                 ty,
                 pixels.as_mut_ptr() as *mut gl::types::GLvoid,
             );
->>>>>>> 3f35673c
         }
     }
 
@@ -364,18 +313,6 @@
         pix: Option<&[u8]>,
     ) {
         unsafe {
-<<<<<<< HEAD
-            /*
-            glow_context().tex_image_2d(target,
-                           level,
-                           format as i32,
-                           width as i32,
-                           height as i32,
-                           0,
-                           format,
-                           ty,
-                           pix
-=======
             let ptr = match pix {
                 Some(val) => val.as_ptr() as *const gl::types::GLvoid,
                 None => ptr::null(),
@@ -390,9 +327,7 @@
                 format,
                 ty,
                 ptr,
->>>>>>> 3f35673c
             );
-            */
         }
     }
 
@@ -409,18 +344,6 @@
         pix: &[u8],
     ) {
         unsafe {
-<<<<<<< HEAD
-            /*
-            glow_context().tex_sub_image_2d_u8_slice(target,
-                           level,
-                           x as i32,
-                           y as i32,
-                           width as i32,
-                           height as i32,
-                           format,
-                           ty,
-                           Some(pix)
-=======
             gl::TexSubImage2D(
                 target,
                 level,
@@ -431,9 +354,7 @@
                 format,
                 ty,
                 pix.as_ptr() as *const _,
->>>>>>> 3f35673c
             );
-            */
         }
     }
 
@@ -449,18 +370,6 @@
         pix: Option<&[u8]>,
     ) {
         unsafe {
-<<<<<<< HEAD
-            /*
-            glow_context().tex_image_2d(target,
-                           level,
-                           internal_format as i32,
-                           width as i32,
-                           height as i32,
-                           0,
-                           format,
-                           ty,
-                           pix
-=======
             let ptr = match pix {
                 Some(val) => val.as_ptr() as *const gl::types::GLvoid,
                 None => ptr::null(),
@@ -475,9 +384,7 @@
                 format,
                 ty,
                 ptr,
->>>>>>> 3f35673c
             );
-            */
         }
     }
 
@@ -491,27 +398,6 @@
         fixed: bool,
     ) {
         unsafe {
-<<<<<<< HEAD
-            /*
-                        let result: i32 = glow_context().get_parameter_i32(gl::MAX_SAMPLES);
-                        let use_samples =
-                            if samples > result {
-                                info!("glTexImage2DMultisample: requested {} samples but GL_MAX_SAMPLES is {}", samples, result);
-                                result
-                            } else {
-                                samples
-                            };
-            */
-            // TODO: switch to glRenderbufferStorageMultisample?
-            // from glTexImage2DMultisample which isn't in WebGL
-            /*
-            glow_context().tex_image_2d_multisample(target,
-                           use_samples,
-                           format,
-                           width as i32,
-                           height as i32,
-                           fixed as u8
-=======
             let result: &mut [i32] = &mut [0; 1];
             gl::GetIntegerv(gl::MAX_SAMPLES, &mut result[0]);
             let use_samples = if samples > result[0] {
@@ -558,42 +444,10 @@
                 format,
                 ty,
                 pix.as_ptr() as *const gl::types::GLvoid,
->>>>>>> 3f35673c
             );
-            */
-        }
-    }
-
-<<<<<<< HEAD
-    pub fn image_3d(
-        &self,
-        target: TextureTarget,
-        level: i32,
-        width: u32,
-        height: u32,
-        depth: u32,
-        format: TextureFormat,
-        ty: Type,
-        pix: &[u8],
-    ) {
-        unsafe {
-            /*
-            glow_context().tex_image_3d(target,
-                           level,
-                           format as i32,
-                           width as i32,
-                           height as i32,
-                           depth as i32,
-                           0,
-                           format,
-                           ty,
-                           Some(pix));
-                           */
-        }
-    }
-
-=======
->>>>>>> 3f35673c
+        }
+    }
+
     pub fn sub_image_3d(
         &self,
         target: TextureTarget,
@@ -609,21 +463,6 @@
         pix: &[u8],
     ) {
         unsafe {
-<<<<<<< HEAD
-            /*
-            glow_context().tex_sub_image_3d_u8_slice(target,
-                              level,
-                              x as i32,
-                              y as i32,
-                              z as i32,
-                              width as i32,
-                              height as i32,
-                              depth as i32,
-                              format,
-                              ty,
-                              Some(pix));
-                              */
-=======
             gl::TexSubImage3D(
                 target,
                 level,
@@ -637,7 +476,6 @@
                 ty,
                 pix.as_ptr() as *const gl::types::GLvoid,
             );
->>>>>>> 3f35673c
         }
     }
 
@@ -647,22 +485,16 @@
         param: TextureParameter,
         value: TextureValue,
     ) {
-<<<<<<< HEAD
-        /* TODO
-=======
->>>>>>> 3f35673c
-        unsafe {
-            glow_context().tex_parameter_i32(target, param, value);
-        }
-        */
+        unsafe {
+            gl::TexParameteri(target, param, value);
+        }
     }
 }
 
 impl Drop for Texture {
     fn drop(&mut self) {
         unsafe {
-            println!("delete_texture");
-            glow_context().delete_texture(self.0);
+            gl::DeleteTextures(1, &self.0);
         }
     }
 }
@@ -682,66 +514,54 @@
 
 impl Program {
     pub fn new() -> Program {
-        Program(0) //unsafe { glow_context().create_program().expect("program creation failed") })
+        Program(unsafe { gl::CreateProgram() })
     }
 
     pub fn attach_shader(&self, shader: Shader) {
         unsafe {
-            //glow_context().attach_shader(self.0, shader.0);
+            gl::AttachShader(self.0, shader.0);
         }
     }
 
     pub fn link(&self) {
         unsafe {
-            //glow_context().link_program(self.0);
+            gl::LinkProgram(self.0);
         }
     }
 
     pub fn use_program(&self) {
         unsafe {
-            //glow_context().use_program(Some(self.0));
+            gl::UseProgram(self.0);
         }
     }
 
     pub fn uniform_location(&self, name: &str) -> Option<Uniform> {
-<<<<<<< HEAD
-        /*
-        let u = unsafe {
-            glow_context().get_uniform_location(self.0, name)
-        };
-        if let Some(u) = u {
-=======
         let u =
             unsafe { gl::GetUniformLocation(self.0, ffi::CString::new(name).unwrap().as_ptr()) };
         if u != -1 {
->>>>>>> 3f35673c
             Some(Uniform(u))
         } else {
             None
         }
-        */
-        Some(Uniform(0))
     }
 
     pub fn attribute_location(&self, name: &str) -> Option<Attribute> {
-        /*
         let a = unsafe {
-            glow_context().get_attrib_location(self.0, name)
+            let name_c = ffi::CString::new(name).unwrap();
+            gl::GetAttribLocation(self.0, name_c.as_ptr())
         };
-        if let Some(a) = a {
-            Some(Attribute(a as i32))
+        if a != -1 {
+            Some(Attribute(a))
         } else {
             None
         }
-        */
-        Some(Attribute(0))
     }
 }
 
 impl Drop for Program {
     fn drop(&mut self) {
         unsafe {
-            //glow_context().delete_program(self.0);
+            gl::DeleteProgram(self.0);
         }
     }
 }
@@ -750,111 +570,99 @@
 
 impl Shader {
     pub fn new(ty: ShaderType) -> Shader {
-        Shader(0) //unsafe { glow_context().create_shader(ty).expect("failed to create shader") })
+        Shader(unsafe { gl::CreateShader(ty) })
     }
 
     pub fn set_source(&self, src: &str) {
-        /* TODO
-        unsafe {
-<<<<<<< HEAD
-            glow_context().shader_source(self.0, src);
-=======
+        unsafe {
             let src_c = ffi::CString::new(src).unwrap();
             gl::ShaderSource(self.0, 1, &src_c.as_ptr(), ptr::null());
->>>>>>> 3f35673c
-        }
-        */
+        }
     }
 
     pub fn compile(&self) {
         unsafe {
-            //glow_context().compile_shader(self.0);
-        }
-    }
-
-    pub fn get_shader_compile_status(&self) -> bool {
-        true
-        /* TODO
-        unsafe {
-            glow_context().get_shader_compile_status(self.0)
-        }
-        */
+            gl::CompileShader(self.0);
+        }
+    }
+
+    pub fn get_parameter(&self, param: ShaderParameter) -> i32 {
+        let mut ret: i32 = 0;
+        unsafe {
+            gl::GetShaderiv(self.0, param, &mut ret);
+        }
+        ret
     }
 
     pub fn get_info_log(&self) -> String {
-        /* TODO
-        unsafe {
-            glow_context().get_shader_info_log(self.0)
-        }
-        */
-        "".to_string()
+        let len = self.get_parameter(INFO_LOG_LENGTH);
+
+        let mut data = Vec::<u8>::with_capacity(len as usize);
+        unsafe {
+            data.set_len(len as usize);
+            gl::GetShaderInfoLog(self.0, len, ptr::null_mut(), data.as_mut_ptr() as *mut i8);
+        }
+        String::from_utf8(data).unwrap()
     }
 }
 
 #[derive(Clone, Copy)]
-pub struct Uniform(u32);
+pub struct Uniform(i32);
 
 impl Uniform {
     pub fn set_int(&self, val: i32) {
         unsafe {
-            //glow_context().uniform_1_i32(Some(&self.0), val);
+            gl::Uniform1i(self.0, val);
         }
     }
 
     pub fn set_int3(&self, x: i32, y: i32, z: i32) {
         unsafe {
-            //glow_context().uniform_3_i32(Some(&self.0), x, y, z);
+            gl::Uniform3i(self.0, x, y, z);
         }
     }
 
     pub fn set_float(&self, val: f32) {
         unsafe {
-            //glow_context().uniform_1_f32(Some(&self.0), val);
+            gl::Uniform1f(self.0, val);
         }
     }
 
     pub fn set_float2(&self, x: f32, y: f32) {
         unsafe {
-            //glow_context().uniform_2_f32(Some(&self.0), x, y);
+            gl::Uniform2f(self.0, x, y);
         }
     }
 
     pub fn set_float3(&self, x: f32, y: f32, z: f32) {
         unsafe {
-            //glow_context().uniform_3_f32(Some(&self.0), x, y, z);
+            gl::Uniform3f(self.0, x, y, z);
         }
     }
 
     pub fn set_float4(&self, x: f32, y: f32, z: f32, w: f32) {
         unsafe {
-            //glow_context().uniform_4_f32(Some(&self.0), x, y, z, w);
+            gl::Uniform4f(self.0, x, y, z, w);
         }
     }
 
     pub fn set_float_mutli_raw(&self, data: *const f32, len: usize) {
         unsafe {
-            // TODO: takes a slice, not a raw pointer
-            //TODO glow_context().uniform_4_f32_slice(Some(&self.0), len as i32, data);
+            gl::Uniform4fv(self.0, len as i32, data);
         }
     }
 
     pub fn set_matrix4(&self, m: &::cgmath::Matrix4<f32>) {
         use cgmath::Matrix;
         unsafe {
-            // TODO
-            //TODO glow_context().uniform_matrix_4_f32_slice(Some(&self.0), 1, false as u8, m.as_ptr());
+            gl::UniformMatrix4fv(self.0, 1, false as u8, m.as_ptr());
         }
     }
 
     pub fn set_matrix4_multi(&self, m: &[::cgmath::Matrix4<f32>]) {
         unsafe {
-<<<<<<< HEAD
-            // TODO
-            //TODO glow_context().uniform_matrix_4_f32_slice(Some(&self.0), m.len() as i32, false as u8, m.as_ptr() as *const _); // TODO: Most likely isn't safe
-=======
             gl::UniformMatrix4fv(self.0, m.len() as i32, false as u8, m.as_ptr() as *const _);
             // TODO: Most likely isn't safe
->>>>>>> 3f35673c
         }
     }
 }
@@ -865,28 +673,18 @@
 impl Attribute {
     pub fn enable(&self) {
         unsafe {
-            //glow_context().enable_vertex_attrib_array(self.0 as u32);
+            gl::EnableVertexAttribArray(self.0 as u32);
         }
     }
 
     pub fn disable(&self) {
         unsafe {
-            //glow_context().disable_vertex_attrib_array(self.0 as u32);
+            gl::DisableVertexAttribArray(self.0 as u32);
         }
     }
 
     pub fn vertex_pointer(&self, size: i32, ty: Type, normalized: bool, stride: i32, offset: i32) {
         unsafe {
-<<<<<<< HEAD
-            /*
-            glow_context().vertex_attrib_pointer_f32(self.0 as u32,
-                                    size,
-                                    ty,
-                                    normalized,
-                                    stride,
-                                    offset);
-                                    */
-=======
             gl::VertexAttribPointer(
                 self.0 as u32,
                 size,
@@ -895,21 +693,11 @@
                 stride,
                 offset as *const gl::types::GLvoid,
             );
->>>>>>> 3f35673c
         }
     }
 
     pub fn vertex_pointer_int(&self, size: i32, ty: Type, stride: i32, offset: i32) {
         unsafe {
-<<<<<<< HEAD
-            /*
-            glow_context().vertex_attrib_pointer_i32(self.0 as u32,
-                                     size,
-                                     ty,
-                                     stride,
-                                     offset);
-                                     */
-=======
             gl::VertexAttribIPointer(
                 self.0 as u32,
                 size,
@@ -917,7 +705,6 @@
                 stride,
                 offset as *const gl::types::GLvoid,
             );
->>>>>>> 3f35673c
         }
     }
 }
@@ -930,7 +717,11 @@
 impl VertexArray {
     /// Allocates a new `VertexArray`.
     pub fn new() -> VertexArray {
-        VertexArray(0) //unsafe { glow_context().create_vertex_array().expect("create vertex array failed") })
+        let mut va = VertexArray(0);
+        unsafe {
+            gl::GenVertexArrays(1, &mut va.0);
+        }
+        va
     }
 
     /// Marks the `VertexArray` as the currently active one, this
@@ -938,7 +729,7 @@
     /// this `VertexArray`.
     pub fn bind(&self) {
         unsafe {
-            //glow_context().bind_vertex_array(Some(self.0));
+            gl::BindVertexArray(self.0);
         }
     }
 }
@@ -946,7 +737,7 @@
 impl Drop for VertexArray {
     fn drop(&mut self) {
         unsafe {
-            //glow_context().delete_vertex_array(self.0);
+            gl::DeleteVertexArrays(1, &self.0);
         }
         self.0 = 0;
     }
@@ -986,7 +777,11 @@
 impl Buffer {
     /// Allocates a new Buffer.
     pub fn new() -> Buffer {
-        Buffer(0) //unsafe { glow_context().create_buffer().expect("create buffer failed") })
+        let mut b = Buffer(0);
+        unsafe {
+            gl::GenBuffers(1, &mut b.0);
+        }
+        b
     }
 
     /// Makes the buffer the currently active one for the given target.
@@ -994,32 +789,24 @@
     /// (Data, Map etc).
     pub fn bind(&self, target: BufferTarget) {
         unsafe {
-            //glow_context().bind_buffer(target, Some(self.0));
+            gl::BindBuffer(target, self.0);
         }
     }
 
     pub fn set_data(&self, target: BufferTarget, data: &[u8], usage: BufferUsage) {
         unsafe {
-<<<<<<< HEAD
-            /*
-            glow_context().buffer_data_u8_slice(target,
-                           data,
-                           usage);
-                           */
-=======
             gl::BufferData(
                 target,
                 data.len() as isize,
                 data.as_ptr() as *const gl::types::GLvoid,
                 usage,
             );
->>>>>>> 3f35673c
         }
     }
 
     pub fn re_set_data(&self, target: BufferTarget, data: &[u8]) {
         unsafe {
-            //glow_context().buffer_sub_data_u8_slice(target, 0, data);
+            gl::BufferSubData(target, 0, data.len() as isize, data.as_ptr() as *const _);
         }
     }
 
@@ -1033,7 +820,7 @@
     pub fn map(&self, target: BufferTarget, access: Access, length: usize) -> MappedBuffer {
         unsafe {
             MappedBuffer {
-                inner: vec![], //Vec::from_raw_parts(glow_context().map_buffer_range(target, 0, length as i32, access) as *mut u8, 0, length),
+                inner: Vec::from_raw_parts(gl::MapBuffer(target, access) as *mut u8, 0, length),
                 target,
             }
         }
@@ -1043,7 +830,7 @@
 impl Drop for Buffer {
     fn drop(&mut self) {
         unsafe {
-            //glow_context().delete_buffer(self.0);
+            gl::DeleteBuffers(1, &self.0);
         }
     }
 }
@@ -1070,7 +857,7 @@
 impl Drop for MappedBuffer {
     fn drop(&mut self) {
         unsafe {
-            //glow_context().unmap_buffer(self.target);
+            gl::UnmapBuffer(self.target);
         }
         mem::forget(mem::replace(&mut self.inner, Vec::new()));
     }
@@ -1088,11 +875,7 @@
 
 pub fn check_framebuffer_status() {
     unsafe {
-<<<<<<< HEAD
-        let status = glow_context().check_framebuffer_status(gl::FRAMEBUFFER);
-=======
         let status = gl::CheckFramebufferStatus(gl::FRAMEBUFFER);
->>>>>>> 3f35673c
         let s = match status {
             gl::FRAMEBUFFER_UNDEFINED => "GL_FRAMEBUFFER_UNDEFINED",
             gl::FRAMEBUFFER_INCOMPLETE_ATTACHMENT => "GL_FRAMEBUFFER_INCOMPLETE_ATTACHMENT",
@@ -1121,39 +904,41 @@
 
 pub fn check_gl_error() {
     unsafe {
-        /*
         loop {
-            let err = glow_context().get_error();
+            let err = gl::GetError();
             if err == gl::NO_ERROR {
                 break;
             }
 
             error!("glGetError = {}", err);
         }
-        */
     }
 }
 
 impl Framebuffer {
     pub fn new() -> Framebuffer {
-        Framebuffer(0) //unsafe { glow_context().create_framebuffer().expect("create framebuffer failed") })
+        let mut fb = Framebuffer(0);
+        unsafe {
+            gl::GenFramebuffers(1, &mut fb.0);
+        }
+        fb
     }
 
     pub fn bind(&self) {
         unsafe {
-            //glow_context().bind_framebuffer(gl::FRAMEBUFFER, Some(self.0));
+            gl::BindFramebuffer(gl::FRAMEBUFFER, self.0);
         }
     }
 
     pub fn bind_read(&self) {
         unsafe {
-            //glow_context().bind_framebuffer(gl::READ_FRAMEBUFFER, Some(self.0));
+            gl::BindFramebuffer(gl::READ_FRAMEBUFFER, self.0);
         }
     }
 
     pub fn bind_draw(&self) {
         unsafe {
-            //glow_context().bind_framebuffer(gl::DRAW_FRAMEBUFFER, Some(self.0));
+            gl::BindFramebuffer(gl::DRAW_FRAMEBUFFER, self.0);
         }
     }
 
@@ -1165,7 +950,7 @@
         level: i32,
     ) {
         unsafe {
-            //glow_context().framebuffer_texture_2d(gl::FRAMEBUFFER, attachment, target, Some(tex.0), level);
+            gl::FramebufferTexture2D(gl::FRAMEBUFFER, attachment, target, tex.0, level);
         }
     }
 }
@@ -1173,42 +958,39 @@
 impl Drop for Framebuffer {
     fn drop(&mut self) {
         unsafe {
-            //glow_context().delete_framebuffer(self.0);
+            gl::DeleteFramebuffers(1, &self.0);
         }
     }
 }
 
 pub fn unbind_framebuffer() {
     unsafe {
-        //glow_context().bind_framebuffer(gl::FRAMEBUFFER, None);
+        gl::BindFramebuffer(gl::FRAMEBUFFER, 0);
     }
 }
 
 pub fn unbind_framebuffer_read() {
     unsafe {
-        //glow_context().bind_framebuffer(gl::READ_FRAMEBUFFER, None);
+        gl::BindFramebuffer(gl::READ_FRAMEBUFFER, 0);
     }
 }
 
 pub fn unbind_framebuffer_draw() {
     unsafe {
-        //glow_context().bind_framebuffer(gl::DRAW_FRAMEBUFFER, None);
+        gl::BindFramebuffer(gl::DRAW_FRAMEBUFFER, 0);
     }
 }
 
 pub fn draw_buffers(bufs: &[Attachment]) {
     unsafe {
-<<<<<<< HEAD
-        //glow_context().draw_buffers(bufs);
-=======
         gl::DrawBuffers(bufs.len() as i32, bufs.as_ptr());
->>>>>>> 3f35673c
     }
 }
 
 pub fn bind_frag_data_location(p: &Program, cn: u32, name: &str) {
     unsafe {
-        //glow_context().bind_frag_data_location(p.0, cn, name)
+        let name_c = ffi::CString::new(name).unwrap();
+        gl::BindFragDataLocation(p.0, cn, name_c.as_ptr());
     }
 }
 
@@ -1224,14 +1006,6 @@
     mask: ClearFlags,
     filter: TextureValue,
 ) {
-<<<<<<< HEAD
-    /*
-    unsafe {
-        glow_context().blit_framebuffer(
-            sx0, sy0, sx1, sy1,
-            dx0, dy0, dx1, dy1,
-            mask.internal(), filter as u32
-=======
     unsafe {
         gl::BlitFramebuffer(
             sx0,
@@ -1244,18 +1018,21 @@
             dy1,
             mask.internal(),
             filter as u32,
->>>>>>> 3f35673c
         );
     }
-    */
+}
+
+pub fn read_buffer(a: Attachment) {
+    unsafe {
+        gl::ReadBuffer(a);
+    }
 }
 
 pub type TargetBuffer = u32;
 pub const COLOR: TargetBuffer = gl::COLOR;
 
-pub fn clear_buffer(buffer: TargetBuffer, draw_buffer: u32, values: &mut [f32]) {
-    unsafe {
-        // TODO: why does glow have &mut on clear buffer values, why would it change the color?
-        //glow_context().clear_buffer_f32_slice(buffer, draw_buffer, values);
+pub fn clear_buffer(buffer: TargetBuffer, draw_buffer: i32, values: &[f32]) {
+    unsafe {
+        gl::ClearBufferfv(buffer, draw_buffer, values.as_ptr());
     }
 }